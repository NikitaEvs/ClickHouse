<div class="section bg-white pb-0 pb-lg-10" style="overflow: hidden;">
    <div class="section-bg quickstart-bg"></div>
    <div class="container">

        <h2 id="quick-start" class="display-2 mb-5 mb-md-8 mb-lg-10 text-center">Quick Start</h2>

        <div class="tabs">

<<<<<<< HEAD
    <p>For other operating systems the easiest way to get started is using
        <a href="https://hub.docker.com/r/clickhouse/clickhouse-server/" rel="external nofollow noreferrer"
           target="_blank">
            official Docker images of ClickHouse</a>, this is not the only <a href="https://clickhouse.tech/docs/en/getting-started/">option</a> though.
        Alternatively, you can easily get a running ClickHouse instance or cluster at
        <a href="https://cloud.yandex.com/services/managed-clickhouse?utm_source=referrals&amp;utm_medium=clickhouseofficialsite&amp;utm_campaign=link1" rel="external nofollow noreferrer" target="_blank">
            Yandex Managed Service for ClickHouse</a>.
    </p>
=======
            <ul class="nav nav-tabs" id="install-tab" role="tablist">
                <li class="nav-item">
                    <a class="nav-link active" id="deb-tab" data-toggle="tab" href="#deb" role="tab" aria-controls="deb" aria-selected="true" title="deb packages">Ubuntu or Debian</a>
                </li>
                <li class="nav-item">
                    <a class="nav-link" id="rpm-tab" data-toggle="tab" href="#rpm" role="tab" aria-controls="rpm" aria-selected="false" title="rpm packages">CentOS or RedHat</a>
                </li>
                <li class="nav-item">
                    <a class="nav-link" id="tgz-tab" data-toggle="tab" href="#tgz" role="tab" aria-controls="tgz" aria-selected="false" title="tgz packages">Other Linux (x86)</a>
                </li>
                <li class="nav-item">
                    <a class="nav-link" id="arm-tab" data-toggle="tab" href="#arm" role="tab" aria-controls="arm" aria-selected="false" title="ARM packages">Linux (ARM)</a>
                </li>
                <li class="nav-item">
                    <a class="nav-link" id="mac-x86-tab" data-toggle="tab" href="#mac-x86" role="tab" aria-controls="mac-x86" aria-selected="false" title="Mac x86 packages">Mac (x86)</a>
                </li>
                <li class="nav-item">
                    <a class="nav-link" id="mac-arm-tab" data-toggle="tab" href="#mac-arm" role="tab" aria-controls="mac-arm" aria-selected="false" title="Mac ARM packages">Mac (ARM)</a>
                </li>
                <li class="nav-item">
                    <a class="nav-link" id="freebsd-tab" data-toggle="tab" href="#freebsd" role="tab" aria-controls="freebsd" aria-selected="false" title="FreeBSD packages">FreeBSD</a>
                </li>
            </ul>

            <div class="tabs-body">

                <div class="tab-content mb-5" id="install-tab-content">
                    <div class="tab-pane show active syntax" id="deb" role="tabpanel" aria-labelledby="deb-tab">
                        <pre>{% include "install/deb.sh" %}</pre>
                    </div>
                    <div class="tab-pane syntax" id="rpm" role="tabpanel" aria-labelledby="rpm-tab">
                        <pre>{% include "install/rpm.sh" %}</pre>
                    </div>
                    <div class="tab-pane syntax" id="tgz" role="tabpanel" aria-labelledby="tgz-tab">
                        <pre>{% include "install/tgz.sh" %}</pre>
                    </div>
                    <div class="tab-pane syntax" id="arm" role="tabpanel" aria-labelledby="arm-tab">
                        <pre>{% include "install/arm.sh" %}</pre>
                    </div>
                    <div class="tab-pane syntax" id="mac-x86" role="tabpanel" aria-labelledby="mac-x86-tab">
                        <pre>{% include "install/mac-x86.sh" %}</pre>
                    </div>
                    <div class="tab-pane syntax" id="mac-arm" role="tabpanel" aria-labelledby="mac-arm-tab">
                        <pre>{% include "install/mac-arm.sh" %}</pre>
                    </div>
                    <div class="tab-pane syntax" id="freebsd" role="tabpanel" aria-labelledby="freebsd-tab">
                        <pre>{% include "install/freebsd.sh" %}</pre>
                    </div>
                </div>

                <p class="font-lg text-dark">
                    There's a number of <a href="/docs/en/getting-started/">alternative options</a> to get started, most notably the
                    <a href="https://hub.docker.com/r/clickhouse/clickhouse-server/" rel="external nofollow noreferrer" target="_blank">official Docker images of ClickHouse</a>. To learn more about our future cloud offerings, <a href="/company/#contact">contact us</a>.
                </p>

                <p class="font-lg text-dark mb-5">After you got connected to your ClickHouse server, you can proceed to:</p>

                <div class="btns justify-content-start">
                    <a href="/docs/en/getting-started/tutorial/" class="btn btn-secondary" role="button">Tutorial</a>
                    <a href="/docs/en/" class="btn btn-outline-secondary" role="button">Documentation</a>
                </div>

            </div>

        </div>
>>>>>>> 08bce94c

    </div>
</div><|MERGE_RESOLUTION|>--- conflicted
+++ resolved
@@ -6,16 +6,6 @@
 
         <div class="tabs">
 
-<<<<<<< HEAD
-    <p>For other operating systems the easiest way to get started is using
-        <a href="https://hub.docker.com/r/clickhouse/clickhouse-server/" rel="external nofollow noreferrer"
-           target="_blank">
-            official Docker images of ClickHouse</a>, this is not the only <a href="https://clickhouse.tech/docs/en/getting-started/">option</a> though.
-        Alternatively, you can easily get a running ClickHouse instance or cluster at
-        <a href="https://cloud.yandex.com/services/managed-clickhouse?utm_source=referrals&amp;utm_medium=clickhouseofficialsite&amp;utm_campaign=link1" rel="external nofollow noreferrer" target="_blank">
-            Yandex Managed Service for ClickHouse</a>.
-    </p>
-=======
             <ul class="nav nav-tabs" id="install-tab" role="tablist">
                 <li class="nav-item">
                     <a class="nav-link active" id="deb-tab" data-toggle="tab" href="#deb" role="tab" aria-controls="deb" aria-selected="true" title="deb packages">Ubuntu or Debian</a>
@@ -81,7 +71,5 @@
             </div>
 
         </div>
->>>>>>> 08bce94c
-
     </div>
 </div>