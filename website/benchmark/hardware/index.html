--- conflicted
+++ resolved
@@ -97,13 +97,10 @@
 Results for 2x EPYC 7702 on ZFS mirror NVME are from <b>Alibek A</b>.<br/>
 Results for Intel 11th Gen Core i9-11900KF are from <b>Tim Xian</b>.<br/>
 Results for AWS instance type m5a.4xlarge are from <b>Daniel Chimeno</b>.<br/>
-<<<<<<< HEAD
 Results for Huawei Taishan 920 are from <b>Yu ZiChange</b> at EioTek.<br/>
-=======
 Results for Macbook Pro Intel Core i7 (2014) are from <b>Vladislav</b>.<br/>
 Results for Hetzner EX62-NVME are from <b>Talles Airan</b>.<br/>
 Results for AMD Ryzen 9 5950X are from <b>Stefan</b>.<br/>
->>>>>>> 5200ccd0
 </p>
     </div>
 </div>
