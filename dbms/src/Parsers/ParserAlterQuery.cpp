#include <Common/typeid_cast.h>
#include <Parsers/ParserAlterQuery.h>
#include <Parsers/CommonParsers.h>
#include <Parsers/ExpressionElementParsers.h>
#include <Parsers/ExpressionListParsers.h>
#include <Parsers/ParserCreateQuery.h>
#include <Parsers/ParserPartition.h>
#include <Parsers/ASTIdentifier.h>
#include <Parsers/ASTIndexDeclaration.h>
#include <Parsers/ASTAlterQuery.h>
#include <Parsers/ASTLiteral.h>
#include <Parsers/ASTAssignment.h>
#include <Parsers/parseDatabaseAndTableName.h>


namespace DB
{

bool ParserAlterCommand::parseImpl(Pos & pos, ASTPtr & node, Expected & expected)
{
    auto command = std::make_shared<ASTAlterCommand>();
    node = command;

    ParserKeyword s_add_column("ADD COLUMN");
    ParserKeyword s_drop_column("DROP COLUMN");
    ParserKeyword s_clear_column("CLEAR COLUMN");
    ParserKeyword s_modify_column("MODIFY COLUMN");
    ParserKeyword s_comment_column("COMMENT COLUMN");
    ParserKeyword s_modify_order_by("MODIFY ORDER BY");
    ParserKeyword s_modify_ttl("MODIFY TTL");

    ParserKeyword s_add_index("ADD INDEX");
    ParserKeyword s_drop_index("DROP INDEX");
    ParserKeyword s_clear_index("CLEAR INDEX");
    ParserKeyword s_materialize_index("MATERIALIZE INDEX");

    ParserKeyword s_add_constraint("ADD CONSTRAINT");
    ParserKeyword s_drop_constraint("DROP CONSTRAINT");

    ParserKeyword s_attach_partition("ATTACH PARTITION");
    ParserKeyword s_detach_partition("DETACH PARTITION");
    ParserKeyword s_drop_partition("DROP PARTITION");
    ParserKeyword s_attach_part("ATTACH PART");
    ParserKeyword s_fetch_partition("FETCH PARTITION");
    ParserKeyword s_replace_partition("REPLACE PARTITION");
    ParserKeyword s_freeze("FREEZE");
    ParserKeyword s_partition("PARTITION");

    ParserKeyword s_after("AFTER");
    ParserKeyword s_if_not_exists("IF NOT EXISTS");
    ParserKeyword s_if_exists("IF EXISTS");
    ParserKeyword s_from("FROM");
    ParserKeyword s_in_partition("IN PARTITION");
    ParserKeyword s_with("WITH");
    ParserKeyword s_name("NAME");

    ParserKeyword s_delete_where("DELETE WHERE");
    ParserKeyword s_update("UPDATE");
    ParserKeyword s_where("WHERE");

    ParserCompoundIdentifier parser_name;
    ParserStringLiteral parser_string_literal;
    ParserCompoundColumnDeclaration parser_col_decl;
    ParserIndexDeclaration parser_idx_decl;
    ParserConstraintDeclaration parser_constraint_decl;
    ParserCompoundColumnDeclaration parser_modify_col_decl(false);
    ParserPartition parser_partition;
    ParserExpression parser_exp_elem;
    ParserList parser_assignment_list(
        std::make_unique<ParserAssignment>(), std::make_unique<ParserToken>(TokenType::Comma),
        /* allow_empty = */ false);

    if (s_add_column.ignore(pos, expected))
    {
        if (s_if_not_exists.ignore(pos, expected))
            command->if_not_exists = true;

        if (!parser_col_decl.parse(pos, command->col_decl, expected))
            return false;

        if (s_after.ignore(pos, expected))
        {
            if (!parser_name.parse(pos, command->column, expected))
                return false;
        }

        command->type = ASTAlterCommand::ADD_COLUMN;
    }
    else if (s_drop_partition.ignore(pos, expected))
    {
        if (!parser_partition.parse(pos, command->partition, expected))
            return false;

        command->type = ASTAlterCommand::DROP_PARTITION;
    }
    else if (s_drop_column.ignore(pos, expected))
    {
        if (s_if_exists.ignore(pos, expected))
            command->if_exists = true;

        if (!parser_name.parse(pos, command->column, expected))
            return false;

        command->type = ASTAlterCommand::DROP_COLUMN;
        command->detach = false;
    }
    else if (s_clear_column.ignore(pos, expected))
    {
        if (s_if_exists.ignore(pos, expected))
            command->if_exists = true;

        if (!parser_name.parse(pos, command->column, expected))
            return false;

        command->type = ASTAlterCommand::DROP_COLUMN;
        command->clear_column = true;
        command->detach = false;

        if (s_in_partition.ignore(pos, expected))
        {
            if (!parser_partition.parse(pos, command->partition, expected))
                return false;
        }
    }
    else if (s_add_index.ignore(pos, expected))
    {
        if (s_if_not_exists.ignore(pos, expected))
            command->if_not_exists = true;

        if (!parser_idx_decl.parse(pos, command->index_decl, expected))
            return false;

        if (s_after.ignore(pos, expected))
        {
            if (!parser_name.parse(pos, command->index, expected))
                return false;
        }

        command->type = ASTAlterCommand::ADD_INDEX;
    }
    else if (s_drop_index.ignore(pos, expected))
    {
        if (s_if_exists.ignore(pos, expected))
            command->if_exists = true;

        if (!parser_name.parse(pos, command->index, expected))
            return false;

        command->type = ASTAlterCommand::DROP_INDEX;
        command->detach = false;
    }
<<<<<<< HEAD
    else if (s_add_constraint.ignore(pos, expected))
    {
        if (s_if_not_exists.ignore(pos, expected))
            command->if_not_exists = true;

        if (!parser_constraint_decl.parse(pos, command->constraint_decl, expected))
            return false;

        command->type = ASTAlterCommand::ADD_CONSTRAINT;
    }
    else if (s_drop_constraint.ignore(pos, expected))
    {
        if (s_if_exists.ignore(pos, expected))
            command->if_exists = true;

        if (!parser_name.parse(pos, command->constraint, expected))
            return false;

        command->type = ASTAlterCommand::DROP_CONSTRAINT;
        command->detach = false;
    }
    else if (s_clear_column.ignore(pos, expected))
=======
    else if (s_clear_index.ignore(pos, expected))
>>>>>>> d7d11b85
    {
        if (s_if_exists.ignore(pos, expected))
            command->if_exists = true;

        if (!parser_name.parse(pos, command->index, expected))
            return false;

        command->type = ASTAlterCommand::DROP_INDEX;
        command->clear_index = true;
        command->detach = false;

        if (!s_in_partition.ignore(pos, expected))
            return false;
        if (!parser_partition.parse(pos, command->partition, expected))
            return false;
    }
    else if (s_materialize_index.ignore(pos, expected))
    {
        if (s_if_exists.ignore(pos, expected))
            command->if_exists = true;

        if (!parser_name.parse(pos, command->index, expected))
            return false;

        command->type = ASTAlterCommand::MATERIALIZE_INDEX;
        command->detach = false;

        if (s_in_partition.ignore(pos, expected))
        {
            if (!parser_partition.parse(pos, command->partition, expected))
                return false;
        }
    }
    else if (s_detach_partition.ignore(pos, expected))
    {
        if (!parser_partition.parse(pos, command->partition, expected))
            return false;

        command->type = ASTAlterCommand::DROP_PARTITION;
        command->detach = true;
    }
    else if (s_attach_partition.ignore(pos, expected))
    {
        if (!parser_partition.parse(pos, command->partition, expected))
            return false;

        if (s_from.ignore(pos))
        {
            if (!parseDatabaseAndTableName(pos, expected, command->from_database, command->from_table))
                return false;

            command->replace = false;
            command->type = ASTAlterCommand::REPLACE_PARTITION;
        }
        else
        {
            command->type = ASTAlterCommand::ATTACH_PARTITION;
        }
    }
    else if (s_replace_partition.ignore(pos, expected))
    {
        if (!parser_partition.parse(pos, command->partition, expected))
            return false;

        if (!s_from.ignore(pos, expected))
            return false;

        if (!parseDatabaseAndTableName(pos, expected, command->from_database, command->from_table))
            return false;

        command->replace = true;
        command->type = ASTAlterCommand::REPLACE_PARTITION;
    }
    else if (s_attach_part.ignore(pos, expected))
    {
        if (!parser_string_literal.parse(pos, command->partition, expected))
            return false;

        command->part = true;
        command->type = ASTAlterCommand::ATTACH_PARTITION;
    }
    else if (s_fetch_partition.ignore(pos, expected))
    {
        if (!parser_partition.parse(pos, command->partition, expected))
            return false;

        if (!s_from.ignore(pos, expected))
            return false;

        ASTPtr ast_from;
        if (!parser_string_literal.parse(pos, ast_from, expected))
            return false;

        command->from = ast_from->as<ASTLiteral &>().value.get<const String &>();
        command->type = ASTAlterCommand::FETCH_PARTITION;
    }
    else if (s_freeze.ignore(pos, expected))
    {
        if (s_partition.ignore(pos, expected))
        {
            if (!parser_partition.parse(pos, command->partition, expected))
                return false;

            command->type = ASTAlterCommand::FREEZE_PARTITION;
        }
        else
        {
            command->type = ASTAlterCommand::FREEZE_ALL;
        }

        /// WITH NAME 'name' - place local backup to directory with specified name
        if (s_with.ignore(pos, expected))
        {
            if (!s_name.ignore(pos, expected))
                return false;

            ASTPtr ast_with_name;
            if (!parser_string_literal.parse(pos, ast_with_name, expected))
                return false;

            command->with_name = ast_with_name->as<ASTLiteral &>().value.get<const String &>();
        }
    }
    else if (s_modify_column.ignore(pos, expected))
    {
        if (s_if_exists.ignore(pos, expected))
            command->if_exists = true;

        if (!parser_modify_col_decl.parse(pos, command->col_decl, expected))
            return false;

        command->type = ASTAlterCommand::MODIFY_COLUMN;
    }
    else if (s_modify_order_by.ignore(pos, expected))
    {
        if (!parser_exp_elem.parse(pos, command->order_by, expected))
            return false;

        command->type = ASTAlterCommand::MODIFY_ORDER_BY;
    }
    else if (s_delete_where.ignore(pos, expected))
    {
        if (!parser_exp_elem.parse(pos, command->predicate, expected))
            return false;

        command->type = ASTAlterCommand::DELETE;
    }
    else if (s_update.ignore(pos, expected))
    {
        if (!parser_assignment_list.parse(pos, command->update_assignments, expected))
            return false;

        if (!s_where.ignore(pos, expected))
            return false;

        if (!parser_exp_elem.parse(pos, command->predicate, expected))
            return false;

        command->type = ASTAlterCommand::UPDATE;
    }
    else if (s_comment_column.ignore(pos, expected))
    {
        if (s_if_exists.ignore(pos, expected))
            command->if_exists = true;

        if (!parser_name.parse(pos, command->column, expected))
            return false;

        if (!parser_string_literal.parse(pos, command->comment, expected))
            return false;

        command->type = ASTAlterCommand::COMMENT_COLUMN;
    }
    else if (s_modify_ttl.ignore(pos, expected))
    {
        if (!parser_exp_elem.parse(pos, command->ttl, expected))
            return false;
        command->type = ASTAlterCommand::MODIFY_TTL;
    }
    else
        return false;

    if (command->col_decl)
        command->children.push_back(command->col_decl);
    if (command->column)
        command->children.push_back(command->column);
    if (command->partition)
        command->children.push_back(command->partition);
    if (command->order_by)
        command->children.push_back(command->order_by);
    if (command->predicate)
        command->children.push_back(command->predicate);
    if (command->update_assignments)
        command->children.push_back(command->update_assignments);
    if (command->comment)
        command->children.push_back(command->comment);
    if (command->ttl)
        command->children.push_back(command->ttl);

    return true;
}


bool ParserAlterCommandList::parseImpl(Pos & pos, ASTPtr & node, Expected & expected)
{
    auto command_list = std::make_shared<ASTAlterCommandList>();
    node = command_list;

    ParserToken s_comma(TokenType::Comma);
    ParserAlterCommand p_command;

    do
    {
        ASTPtr command;
        if (!p_command.parse(pos, command, expected))
            return false;

        command_list->add(command);
    }
    while (s_comma.ignore(pos, expected));

    return true;
}


bool ParserAssignment::parseImpl(Pos & pos, ASTPtr & node, Expected & expected)
{
    auto assignment = std::make_shared<ASTAssignment>();
    node = assignment;

    ParserIdentifier p_identifier;
    ParserToken s_equals(TokenType::Equals);
    ParserExpression p_expression;

    ASTPtr column;
    if (!p_identifier.parse(pos, column, expected))
        return false;

    if (!s_equals.ignore(pos, expected))
        return false;

    if (!p_expression.parse(pos, assignment->expression, expected))
        return false;

    tryGetIdentifierNameInto(column, assignment->column_name);
    if (assignment->expression)
        assignment->children.push_back(assignment->expression);

    return true;
}


bool ParserAlterQuery::parseImpl(Pos & pos, ASTPtr & node, Expected & expected)
{
    auto query = std::make_shared<ASTAlterQuery>();
    node = query;

    ParserKeyword s_alter_table("ALTER TABLE");
    if (!s_alter_table.ignore(pos, expected))
        return false;

    if (!parseDatabaseAndTableName(pos, expected, query->database, query->table))
        return false;

    String cluster_str;
    if (ParserKeyword{"ON"}.ignore(pos, expected))
    {
        if (!ASTQueryWithOnCluster::parse(pos, cluster_str, expected))
            return false;
    }
    query->cluster = cluster_str;

    ParserAlterCommandList p_command_list;
    ASTPtr command_list;
    if (!p_command_list.parse(pos, command_list, expected))
        return false;

    query->set(query->command_list, command_list);

    return true;
}

}<|MERGE_RESOLUTION|>--- conflicted
+++ resolved
@@ -149,7 +149,6 @@
         command->type = ASTAlterCommand::DROP_INDEX;
         command->detach = false;
     }
-<<<<<<< HEAD
     else if (s_add_constraint.ignore(pos, expected))
     {
         if (s_if_not_exists.ignore(pos, expected))
@@ -171,10 +170,7 @@
         command->type = ASTAlterCommand::DROP_CONSTRAINT;
         command->detach = false;
     }
-    else if (s_clear_column.ignore(pos, expected))
-=======
     else if (s_clear_index.ignore(pos, expected))
->>>>>>> d7d11b85
     {
         if (s_if_exists.ignore(pos, expected))
             command->if_exists = true;
