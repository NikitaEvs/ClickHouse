#include <DataStreams/processConstants.h>

namespace DB
{

void removeConstantsFromBlock(Block & block)
{
    size_t columns = block.columns();
    size_t i = 0;
    while (i < columns)
    {
<<<<<<< HEAD
        if (block.getByPosition(i).column && block.getByPosition(i).column->isColumnConst())
=======
        if (isColumnConst(*block.getByPosition(i).column))
>>>>>>> 899aa220
        {
            block.erase(i);
            --columns;
        }
        else
            ++i;
    }
}


void removeConstantsFromSortDescription(const Block & header, SortDescription & description)
{
    /// Note: This code is not correct if column description contains column numbers instead of column names.
    /// Hopefully, everywhere where it is used, column description contains names.
    description.erase(std::remove_if(description.begin(), description.end(),
        [&](const SortColumnDescription & elem)
        {
<<<<<<< HEAD
            auto & column = !elem.column_name.empty() ? header.getByName(elem.column_name)
                                                      : header.safeGetByPosition(elem.column_number);
            return column.column && column.column->isColumnConst();
=======
            if (!elem.column_name.empty())
                return isColumnConst(*header.getByName(elem.column_name).column);
            else
                return isColumnConst(*header.safeGetByPosition(elem.column_number).column);
>>>>>>> 899aa220
        }), description.end());
}


void enrichBlockWithConstants(Block & block, const Block & header)
{
    size_t rows = block.rows();
    size_t columns = header.columns();

    for (size_t i = 0; i < columns; ++i)
    {
        const auto & col_type_name = header.getByPosition(i);
<<<<<<< HEAD
        if (col_type_name.column && col_type_name.column->isColumnConst())
=======
        if (isColumnConst(*col_type_name.column))
>>>>>>> 899aa220
            block.insert(i, {col_type_name.column->cloneResized(rows), col_type_name.type, col_type_name.name});
    }
}
}<|MERGE_RESOLUTION|>--- conflicted
+++ resolved
@@ -9,11 +9,7 @@
     size_t i = 0;
     while (i < columns)
     {
-<<<<<<< HEAD
-        if (block.getByPosition(i).column && block.getByPosition(i).column->isColumnConst())
-=======
-        if (isColumnConst(*block.getByPosition(i).column))
->>>>>>> 899aa220
+        if (block.getByPosition(i).column && isColumnConst(*block.getByPosition(i).column))
         {
             block.erase(i);
             --columns;
@@ -31,16 +27,9 @@
     description.erase(std::remove_if(description.begin(), description.end(),
         [&](const SortColumnDescription & elem)
         {
-<<<<<<< HEAD
             auto & column = !elem.column_name.empty() ? header.getByName(elem.column_name)
                                                       : header.safeGetByPosition(elem.column_number);
-            return column.column && column.column->isColumnConst();
-=======
-            if (!elem.column_name.empty())
-                return isColumnConst(*header.getByName(elem.column_name).column);
-            else
-                return isColumnConst(*header.safeGetByPosition(elem.column_number).column);
->>>>>>> 899aa220
+            return column.column && isColumnConst(column.column);
         }), description.end());
 }
 
@@ -53,11 +42,7 @@
     for (size_t i = 0; i < columns; ++i)
     {
         const auto & col_type_name = header.getByPosition(i);
-<<<<<<< HEAD
-        if (col_type_name.column && col_type_name.column->isColumnConst())
-=======
-        if (isColumnConst(*col_type_name.column))
->>>>>>> 899aa220
+        if (col_type_name.column && isColumnConst(col_type_name.column))
             block.insert(i, {col_type_name.column->cloneResized(rows), col_type_name.type, col_type_name.name});
     }
 }
