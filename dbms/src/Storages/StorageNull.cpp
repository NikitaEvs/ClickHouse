--- conflicted
+++ resolved
@@ -49,19 +49,10 @@
     lockStructureExclusively(table_lock_holder, context.getCurrentQueryId());
     auto table_id = getStorageID();
 
-<<<<<<< HEAD
-    ColumnsDescription new_columns = getColumns();
-    IndicesDescription new_indices = getIndices();
-    ConstraintsDescription new_constraints = getConstraints();
-    params.applyForColumnsOnly(new_columns);
-    context.getDatabase(table_id.database_name)->alterTable(context, table_id.table_name, new_columns, new_indices, new_constraints, {});
-    setColumns(std::move(new_columns));
-=======
     StorageInMemoryMetadata metadata = getInMemoryMetadata();
     params.apply(metadata);
-    context.getDatabase(current_database_name)->alterTable(context, current_table_name, metadata);
+    context.getDatabase(table_id.database_name)->alterTable(context, table_id.table_name, metadata);
     setColumns(std::move(metadata.columns));
->>>>>>> 458f596e
 }
 
 }