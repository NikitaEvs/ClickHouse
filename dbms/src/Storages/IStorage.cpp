--- conflicted
+++ resolved
@@ -422,24 +422,6 @@
     return res;
 }
 
-<<<<<<< HEAD
-DB::CompressionMethod IStorage::chooseCompressionMethod(const String & uri, const String & compression_method)
-{
-    if (compression_method == "auto" || compression_method == "")
-    {
-        if (endsWith(uri, ".gz"))
-            return DB::CompressionMethod::Gzip;
-        else
-            return DB::CompressionMethod::None;
-    }
-    else if (compression_method == "gzip")
-        return DB::CompressionMethod::Gzip;
-    else if (compression_method == "none")
-        return DB::CompressionMethod::None;
-    else
-        throw Exception("Only auto, none, gzip supported as compression method", ErrorCodes::NOT_IMPLEMENTED);
-}
-
 StorageID IStorage::getStorageID() const
 {
     std::unique_lock<std::mutex> lock;
@@ -453,6 +435,4 @@
     storage_id.table_name = new_table_name;
 }
 
-=======
->>>>>>> 17307eda
 }