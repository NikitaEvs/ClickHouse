#pragma once

#include <DataStreams/IBlockInputStream.h>

#include <Core/Row.h>
#include <Core/Block.h>
#include <Core/Types.h>
#include <Core/NamesAndTypes.h>
#include <Storages/IStorage.h>
#include <Storages/MergeTree/MergeTreeIndexGranularity.h>
#include <Storages/MergeTree/MergeTreeIndexGranularityInfo.h>
#include <Storages/MergeTree/MergeTreeIndices.h>
#include <Storages/MergeTree/MergeTreePartInfo.h>
#include <Storages/MergeTree/MergeTreePartition.h>
#include <Storages/MergeTree/MergeTreeDataPartChecksum.h>
#include <Storages/MergeTree/MergeTreeDataPartTTLInfo.h>
#include <Storages/MergeTree/MergeTreeIOSettings.h>
#include <Storages/MergeTree/AlterAnalysisResult.h>
#include <Storages/MergeTree/KeyCondition.h>
#include <Columns/IColumn.h>

#include <Poco/Path.h>

#include <shared_mutex>

namespace DB
{

struct ColumnSize;
class MergeTreeData;
struct FutureMergedMutatedPart;
class IReservation;
using ReservationPtr = std::unique_ptr<IReservation>;

class IMergeTreeReader;
class IMergeTreeDataPartWriter;

namespace ErrorCodes
{
}

/// Description of the data part.
class IMergeTreeDataPart : public std::enable_shared_from_this<IMergeTreeDataPart>
{
public:

    using Checksums = MergeTreeDataPartChecksums;
    using Checksum = MergeTreeDataPartChecksums::Checksum;
    using ValueSizeMap = std::map<std::string, double>;

    using MergeTreeReaderPtr = std::unique_ptr<IMergeTreeReader>;
    using MergeTreeWriterPtr = std::unique_ptr<IMergeTreeDataPartWriter>;

    using ColumnSizeByName = std::unordered_map<std::string, ColumnSize>;
    using NameToPosition = std::unordered_map<std::string, size_t>;

    using Type = MergeTreeDataPartType;


    IMergeTreeDataPart(
        const MergeTreeData & storage_,
        const String & name_,
        const MergeTreePartInfo & info_,
        const DiskPtr & disk,
        const std::optional<String> & relative_path,
        Type part_type_);

    IMergeTreeDataPart(
        MergeTreeData & storage_,
        const String & name_,
        const DiskPtr & disk,
        const std::optional<String> & relative_path,
        Type part_type_);

    virtual MergeTreeReaderPtr getReader(
        const NamesAndTypesList & columns_,
        const MarkRanges & mark_ranges,
        UncompressedCache * uncompressed_cache,
        MarkCache * mark_cache,
        const MergeTreeReaderSettings & reader_settings_,
        const ValueSizeMap & avg_value_size_hints_ = ValueSizeMap{},
        const ReadBufferFromFileBase::ProfileCallback & profile_callback_ = ReadBufferFromFileBase::ProfileCallback{}) const = 0;

    virtual MergeTreeWriterPtr getWriter(
        const NamesAndTypesList & columns_list,
        const std::vector<MergeTreeIndexPtr> & indices_to_recalc,
        const CompressionCodecPtr & default_codec_,
        const MergeTreeWriterSettings & writer_settings,
        const MergeTreeIndexGranularity & computed_index_granularity = {}) const = 0;

    virtual bool isStoredOnDisk() const = 0;

    virtual bool supportsVerticalMerge() const { return false; }

    /// NOTE: Returns zeros if column files are not found in checksums.
    /// NOTE: You must ensure that no ALTERs are in progress when calculating ColumnSizes.
    ///   (either by locking columns_lock, or by locking table structure).
    virtual ColumnSize getColumnSize(const String & /* name */, const IDataType & /* type */) const { return {}; }

    virtual ColumnSize getTotalColumnsSize() const { return {}; }

    virtual String getFileNameForColumn(const NameAndTypePair & column) const = 0;

    /// Returns rename map of column files for the alter converting expression onto new table files.
    /// Files to be deleted are mapped to an empty string in rename map.
    virtual NameToNameMap createRenameMapForAlter(
        AlterAnalysisResult & /* analysis_result */,
        const NamesAndTypesList & /* old_columns */) const { return {}; }

    virtual ~IMergeTreeDataPart();

    using ColumnToSize = std::map<std::string, UInt64>;
    virtual void accumulateColumnSizes(ColumnToSize & /* column_to_size */) const {}

    Type getType() const { return part_type; }

    String getTypeName() const { return getType().toString(); }

    void setColumns(const NamesAndTypesList & new_columns);

    const NamesAndTypesList & getColumns() const { return columns; }

    void assertOnDisk() const;

    void remove() const;

    /// Initialize columns (from columns.txt if exists, or create from column files if not).
    /// Load checksums from checksums.txt if exists. Load index if required.
    void loadColumnsChecksumsIndexes(bool require_columns_checksums, bool check_consistency);

    String getMarksFileExtension() const { return index_granularity_info.marks_file_extension; }

    /// Generate the new name for this part according to `new_part_info` and min/max dates from the old name.
    /// This is useful when you want to change e.g. block numbers or the mutation version of the part.
    String getNewName(const MergeTreePartInfo & new_part_info) const;

    /// Returns column position in part structure or std::nullopt if it's missing in part.
    std::optional<size_t> getColumnPosition(const String & column_name) const;

    /// Returns the name of a column with minimum compressed size (as returned by getColumnSize()).
    /// If no checksums are present returns the name of the first physically existing column.
    String getColumnNameWithMinumumCompressedSize() const;

    bool contains(const IMergeTreeDataPart & other) const { return info.contains(other.info); }

    /// If the partition key includes date column (a common case), these functions will return min and max values for this column.
    DayNum getMinDate() const;
    DayNum getMaxDate() const;

    /// otherwise, if the partition key includes dateTime column (also a common case), these functions will return min and max values for this column.
    time_t getMinTime() const;
    time_t getMaxTime() const;

    bool isEmpty() const { return rows_count == 0; }

    const MergeTreeData & storage;

    String name;
    MergeTreePartInfo info;

    DiskPtr disk;

    mutable String relative_path;
    MergeTreeIndexGranularityInfo index_granularity_info;

    size_t rows_count = 0;

    std::atomic<UInt64> bytes_on_disk {0};  /// 0 - if not counted;
                                            /// Is used from several threads without locks (it is changed with ALTER).
                                            /// May not contain size of checksums.txt and columns.txt

    time_t modification_time = 0;
    /// When the part is removed from the working set. Changes once.
    mutable std::atomic<time_t> remove_time { std::numeric_limits<time_t>::max() };

    /// If true, the destructor will delete the directory with the part.
    bool is_temp = false;

    /// If true it means that there are no ZooKeeper node for this part, so it should be deleted only from filesystem
    bool is_duplicate = false;

    /// Frozen by ALTER TABLE ... FREEZE ... It is used for information purposes in system.parts table.
    mutable std::atomic<bool> is_frozen {false};

    /**
     * Part state is a stage of its lifetime. States are ordered and state of a part could be increased only.
     * Part state should be modified under data_parts mutex.
     *
     * Possible state transitions:
     * Temporary -> Precommitted:   we are trying to commit a fetched, inserted or merged part to active set
     * Precommitted -> Outdated:    we could not to add a part to active set and doing a rollback (for example it is duplicated part)
     * Precommitted -> Commited:    we successfully committed a part to active dataset
     * Precommitted -> Outdated:    a part was replaced by a covering part or DROP PARTITION
     * Outdated -> Deleting:        a cleaner selected this part for deletion
     * Deleting -> Outdated:        if an ZooKeeper error occurred during the deletion, we will retry deletion
     * Committed -> DeleteOnDestroy if part was moved to another disk
     */
    enum class State
    {
        Temporary,       /// the part is generating now, it is not in data_parts list
        PreCommitted,    /// the part is in data_parts, but not used for SELECTs
        Committed,       /// active data part, used by current and upcoming SELECTs
        Outdated,        /// not active data part, but could be used by only current SELECTs, could be deleted after SELECTs finishes
        Deleting,        /// not active data part with identity refcounter, it is deleting right now by a cleaner
        DeleteOnDestroy, /// part was moved to another disk and should be deleted in own destructor
    };

    using TTLInfo = MergeTreeDataPartTTLInfo;
    using TTLInfos = MergeTreeDataPartTTLInfos;

    TTLInfos ttl_infos;

    /// Current state of the part. If the part is in working set already, it should be accessed via data_parts mutex
    mutable State state{State::Temporary};

    /// Returns name of state
    static String stateToString(State state);
    String stateString() const;

    String getNameWithState() const
    {
        return name + " (state " + stateString() + ")";
    }

    /// Returns true if state of part is one of affordable_states
    bool checkState(const std::initializer_list<State> & affordable_states) const
    {
        for (auto affordable_state : affordable_states)
        {
            if (state == affordable_state)
                return true;
        }
        return false;
    }

    /// Throws an exception if state of the part is not in affordable_states
    void assertState(const std::initializer_list<State> & affordable_states) const;

    /// Primary key (correspond to primary.idx file).
    /// Always loaded in RAM. Contains each index_granularity-th value of primary key tuple.
    /// Note that marks (also correspond to primary key) is not always in RAM, but cached. See MarkCache.h.
    using Index = Columns;
    Index index;

    MergeTreePartition partition;

    /// Amount of rows between marks
    /// As index always loaded into memory
    MergeTreeIndexGranularity index_granularity;

    /// Index that for each part stores min and max values of a set of columns. This allows quickly excluding
    /// parts based on conditions on these columns imposed by a query.
    /// Currently this index is built using only columns required by partition expression, but in principle it
    /// can be built using any set of columns.
    struct MinMaxIndex
    {
        /// A direct product of ranges for each key column. See Storages/MergeTree/KeyCondition.cpp for details.
        std::vector<Range> parallelogram;
        bool initialized = false;

    public:
        MinMaxIndex() = default;

        /// For month-based partitioning.
        MinMaxIndex(DayNum min_date, DayNum max_date)
            : parallelogram(1, Range(min_date, true, max_date, true))
            , initialized(true)
        {
        }

<<<<<<< HEAD
        void load(const MergeTreeData & data, const String & part_path);
        void store(const MergeTreeData & data, const String & part_path, Checksums & checksums) const;
        void store(const Names & column_names, const DataTypes & data_types, const String & part_path, Checksums & checksums) const;
=======
        void load(const MergeTreeData & storage, const DiskPtr & disk_, const String & part_path);
        void store(const MergeTreeData & storage, const DiskPtr & disk_, const String & part_path, Checksums & checksums) const;
        void store(const Names & column_names, const DataTypes & data_types, const DiskPtr & disk_, const String & part_path, Checksums & checksums) const;
>>>>>>> 27f07b51

        void update(const Block & block, const Names & column_names);
        void merge(const MinMaxIndex & other);
    };

    MinMaxIndex minmax_idx;

    Checksums checksums;

    /// Columns with values, that all have been zeroed by expired ttl
    NameSet expired_columns;

    /** It is blocked for writing when changing columns, checksums or any part files.
        * Locked to read when reading columns, checksums or any part files.
        */
    mutable std::shared_mutex columns_lock;

    /// For data in RAM ('index')
    UInt64 getIndexSizeInBytes() const;
    UInt64 getIndexSizeInAllocatedBytes() const;
    UInt64 getMarksCount() const;

    size_t getFileSizeOrZero(const String & file_name) const;
    String getFullRelativePath() const;
    String getFullPath() const;
    void renameTo(const String & new_relative_path, bool remove_new_dir_if_exists = false) const;
    void renameToDetached(const String & prefix) const;
    void makeCloneInDetached(const String & prefix) const;

    /// Makes full clone of part in detached/ on another disk
    void makeCloneOnDiskDetached(const ReservationPtr & reservation) const;

    /// Checks that .bin and .mrk files exist
    virtual bool hasColumnFiles(const String & /* column */, const IDataType & /* type */) const{ return false; }

    static UInt64 calculateTotalSizeOnDisk(const DiskPtr & disk_, const String & from);

protected:
    /// Columns description.
    NamesAndTypesList columns;
    const Type part_type;

    void removeIfNeeded();

    virtual void checkConsistency(bool require_part_metadata) const = 0;
    void checkConsistencyBase() const;

private:
    /// In compact parts order of columns is necessary
    NameToPosition column_name_to_position;

    /// Reads columns names and types from columns.txt
    void loadColumns(bool require);

    /// If checksums.txt exists, reads files' checksums (and sizes) from it
    void loadChecksums(bool require);

    /// Loads marks index granularity into memory
    virtual void loadIndexGranularity();

    /// Loads index file.
    void loadIndex();

    /// Load rows count for this part from disk (for the newer storage format version).
    /// For the older format version calculates rows count from the size of a column with a fixed size.
    void loadRowsCount();

    /// Loads ttl infos in json format from file ttl.txt. If file doesn`t exists assigns ttl infos with all zeros
    void loadTTLInfos();

    void loadPartitionAndMinMaxIndex();

    String getRelativePathForDetachedPart(const String & prefix) const;
};

using MergeTreeDataPartState = IMergeTreeDataPart::State;
using MergeTreeDataPartPtr = std::shared_ptr<const IMergeTreeDataPart>;

bool isCompactPart(const MergeTreeDataPartPtr & data_part);
bool isWidePart(const MergeTreeDataPartPtr & data_part);

}<|MERGE_RESOLUTION|>--- conflicted
+++ resolved
@@ -268,15 +268,9 @@
         {
         }
 
-<<<<<<< HEAD
-        void load(const MergeTreeData & data, const String & part_path);
-        void store(const MergeTreeData & data, const String & part_path, Checksums & checksums) const;
-        void store(const Names & column_names, const DataTypes & data_types, const String & part_path, Checksums & checksums) const;
-=======
-        void load(const MergeTreeData & storage, const DiskPtr & disk_, const String & part_path);
-        void store(const MergeTreeData & storage, const DiskPtr & disk_, const String & part_path, Checksums & checksums) const;
+        void load(const MergeTreeData & data, const DiskPtr & disk_, const String & part_path);
+        void store(const MergeTreeData & data, const DiskPtr & disk_, const String & part_path, Checksums & checksums) const;
         void store(const Names & column_names, const DataTypes & data_types, const DiskPtr & disk_, const String & part_path, Checksums & checksums) const;
->>>>>>> 27f07b51
 
         void update(const Block & block, const Names & column_names);
         void merge(const MinMaxIndex & other);
