#include <Storages/MergeTree/MergedColumnOnlyOutputStream.h>

namespace DB
{

namespace
{
    constexpr auto INDEX_FILE_EXTENSION = ".idx";
}

MergedColumnOnlyOutputStream::MergedColumnOnlyOutputStream(
    MergeTreeData & storage_, const Block & header_, String part_path_, bool sync_,
    CompressionCodecPtr default_codec_, bool skip_offsets_,
    const std::vector<MergeTreeIndexPtr> & indices_to_recalc,
    WrittenOffsetColumns & already_written_offset_columns,
    const MergeTreeIndexGranularity & index_granularity_)
    : IMergedBlockOutputStream(
        storage_, storage_.global_context.getSettings().min_compress_block_size,
        storage_.global_context.getSettings().max_compress_block_size, default_codec_,
        storage_.global_context.getSettings().min_bytes_to_use_direct_io,
        false,
        index_granularity_),
    header(header_), part_path(part_path_), sync(sync_), skip_offsets(skip_offsets_),
    skip_indices(indices_to_recalc), already_written_offset_columns(already_written_offset_columns)
{
}

void MergedColumnOnlyOutputStream::write(const Block & block)
{
    if (!initialized)
    {
        column_streams.clear();
        serialization_states.clear();
        serialization_states.reserve(block.columns());
        WrittenOffsetColumns tmp_offset_columns;
        IDataType::SerializeBinaryBulkSettings settings;

        for (size_t i = 0; i < block.columns(); ++i)
        {
            const auto & col = block.safeGetByPosition(i);

            const auto columns = storage.getColumns();
            addStreams(part_path, col.name, *col.type, columns.getCodecOrDefault(col.name, codec), 0, skip_offsets);
            serialization_states.emplace_back(nullptr);
            settings.getter = createStreamGetter(col.name, tmp_offset_columns, false);
            col.type->serializeBinaryBulkStatePrefix(settings, serialization_states.back());
        }

        for (const auto & index : skip_indices)
        {
            String stream_name = index->getFileName();
            skip_indices_streams.emplace_back(
                    std::make_unique<ColumnStream>(
                            stream_name,
                            part_path + stream_name, INDEX_FILE_EXTENSION,
                            part_path + stream_name, marks_file_extension,
                            codec, max_compress_block_size,
                            0, aio_threshold));
            skip_indices_aggregators.push_back(index->createIndexAggregator());
            skip_index_filling.push_back(0);
        }

        initialized = true;
    }

<<<<<<< HEAD
    std::set<String> skip_indexes_column_names_set;
    for (const auto & index : skip_indices)
        std::copy(index->columns.cbegin(), index->columns.cend(),
                  std::inserter(skip_indexes_column_names_set, skip_indexes_column_names_set.end()));
    Names skip_indexes_column_names(skip_indexes_column_names_set.begin(), skip_indexes_column_names_set.end());

    std::vector<ColumnWithTypeAndName> skip_indexes_columns(skip_indexes_column_names.size());
    std::map<String, size_t> skip_indexes_column_name_to_position;
    for (size_t i = 0, size = skip_indexes_column_names.size(); i < size; ++i)
    {
        const auto & name = skip_indexes_column_names[i];
        skip_indexes_column_name_to_position.emplace(name, i);
        skip_indexes_columns[i] = block.getByName(name);
    }

    size_t rows = block.rows();

    {
        /// Creating block for update
        Block indices_update_block(skip_indexes_columns);
        /// Filling and writing skip indices like in IMergedBlockOutputStream::writeColumn
        for (size_t i = 0; i < skip_indices.size(); ++i)
        {
            const auto index = skip_indices[i];
            auto & stream = *skip_indices_streams[i];
            size_t prev_pos = 0;

            size_t current_mark = 0;
            while (prev_pos < rows)
            {
                UInt64 limit = 0;
                if (prev_pos == 0 && index_offset != 0)
                {
                    limit = index_offset;
                }
                else
                {
                    limit = index_granularity.getMarkRows(current_mark);
                    if (skip_indices_aggregators[i]->empty())
                    {
                        skip_indices_aggregators[i] = index->createIndexAggregator();
                        skip_index_filling[i] = 0;

                        if (stream.compressed.offset() >= min_compress_block_size)
                            stream.compressed.next();

                        writeIntBinary(stream.plain_hashing.count(), stream.marks);
                        writeIntBinary(stream.compressed.offset(), stream.marks);
                        /// Actually this numbers is redundant, but we have to store them
                        /// to be compatible with normal .mrk2 file format
                        if (storage.index_granularity_info.is_adaptive)
                            writeIntBinary(1UL, stream.marks);
                    }
                }

                size_t pos = prev_pos;
                skip_indices_aggregators[i]->update(indices_update_block, &pos, limit);

                if (pos == prev_pos + limit)
                {
                    ++skip_index_filling[i];

                    /// write index if it is filled
                    if (skip_index_filling[i] == index->granularity)
                    {
                        skip_indices_aggregators[i]->getGranuleAndReset()->serializeBinary(stream.compressed);
                        skip_index_filling[i] = 0;
                    }
                }
                prev_pos = pos;
                current_mark++;
            }
        }
    }
=======
    size_t rows = block.rows();
    if (!rows)
        return;
>>>>>>> 60960f33

    size_t new_index_offset = 0;
    size_t new_current_mark = 0;
    WrittenOffsetColumns offset_columns = already_written_offset_columns;
    for (size_t i = 0; i < block.columns(); ++i)
    {
        const ColumnWithTypeAndName & column = block.safeGetByPosition(i);
        std::tie(new_current_mark, new_index_offset) = writeColumn(column.name, *column.type, *column.column, offset_columns, skip_offsets, serialization_states[i], current_mark);
    }

    index_offset = new_index_offset;
    current_mark = new_current_mark;
}

void MergedColumnOnlyOutputStream::writeSuffix()
{
    throw Exception("Method writeSuffix is not supported by MergedColumnOnlyOutputStream", ErrorCodes::NOT_IMPLEMENTED);
}

MergeTreeData::DataPart::Checksums MergedColumnOnlyOutputStream::writeSuffixAndGetChecksums()
{
    /// Finish columns serialization.
    auto & settings = storage.global_context.getSettingsRef();
    IDataType::SerializeBinaryBulkSettings serialize_settings;
    serialize_settings.low_cardinality_max_dictionary_size = settings.low_cardinality_max_dictionary_size;
    serialize_settings.low_cardinality_use_single_dictionary_for_part = settings.low_cardinality_use_single_dictionary_for_part != 0;

    WrittenOffsetColumns offset_columns;
    for (size_t i = 0, size = header.columns(); i < size; ++i)
    {
        auto & column = header.getByPosition(i);
        serialize_settings.getter = createStreamGetter(column.name, already_written_offset_columns, skip_offsets);
        column.type->serializeBinaryBulkStateSuffix(serialize_settings, serialization_states[i]);


        if (with_final_mark)
            writeFinalMark(column.name, column.type, offset_columns, skip_offsets, serialize_settings.path);
    }

    /// Finish skip index serialization
    for (size_t i = 0; i < skip_indices.size(); ++i)
    {
        auto & stream = *skip_indices_streams[i];
        if (!skip_indices_aggregators[i]->empty())
            skip_indices_aggregators[i]->getGranuleAndReset()->serializeBinary(stream.compressed);
    }

    MergeTreeData::DataPart::Checksums checksums;

    for (auto & column_stream : column_streams)
    {
        column_stream.second->finalize();
        if (sync)
            column_stream.second->sync();

        column_stream.second->addToChecksums(checksums);
    }

    for (auto & stream : skip_indices_streams)
    {
        stream->finalize();
        stream->addToChecksums(checksums);
    }

    column_streams.clear();
    serialization_states.clear();
    initialized = false;

    skip_indices_streams.clear();
    skip_indices_aggregators.clear();
    skip_index_filling.clear();

    return checksums;
}

}<|MERGE_RESOLUTION|>--- conflicted
+++ resolved
@@ -63,7 +63,6 @@
         initialized = true;
     }
 
-<<<<<<< HEAD
     std::set<String> skip_indexes_column_names_set;
     for (const auto & index : skip_indices)
         std::copy(index->columns.cbegin(), index->columns.cend(),
@@ -80,6 +79,8 @@
     }
 
     size_t rows = block.rows();
+    if (!rows)
+        return;
 
     {
         /// Creating block for update
@@ -138,11 +139,6 @@
             }
         }
     }
-=======
-    size_t rows = block.rows();
-    if (!rows)
-        return;
->>>>>>> 60960f33
 
     size_t new_index_offset = 0;
     size_t new_current_mark = 0;
