--- conflicted
+++ resolved
@@ -59,6 +59,7 @@
 #include <typeindex>
 #include <unordered_set>
 
+
 namespace fs = std::filesystem;
 
 namespace ProfileEvents
@@ -197,30 +198,16 @@
     auto paths = getDataPaths();
     for (const auto & path_str : paths)
     {
-<<<<<<< HEAD
         fs::path path{path_str};
         fs::create_directories(path / "detached");
-        if (fs::exists(path / "format_version.txt"))
-=======
-        Poco::File(path).createDirectories();
-        Poco::File(path + "detached").createDirectory();
-        auto current_version_file_path = path + "format_version.txt";
-        if (Poco::File{current_version_file_path}.exists())
->>>>>>> 21270b58
+        auto current_version_file_path = path / "format_version.txt";
+        if (fs::exists(current_version_file_path))
         {
             if (version_file_path)
-            {
-<<<<<<< HEAD
-                LOG_ERROR(log, "Duplication of version file " << version_file_path.value().string() << " and " << path << "format_file.txt");
-                throw Exception("Multiple format_version.txt file", ErrorCodes::CORRUPTED_DATA);
-            }
-            version_file_path = std::make_optional(path / "format_version.txt");
-=======
-                LOG_ERROR(log, "Duplication of version file " << version_file_path << " and " << current_version_file_path);
-                throw Exception("Multiple format_version.txt file", ErrorCodes::CORRUPTED_DATA);
-            }
-            version_file_path = current_version_file_path;
->>>>>>> 21270b58
+                throw Exception("Duplicate version files " << version_file_path.value().string() << " and " << current_version_file_path,
+                    ErrorCodes::CORRUPTED_DATA);
+
+            version_file_path = std::make_optional(current_version_file_path);
         }
     }
 
