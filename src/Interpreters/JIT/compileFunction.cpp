#include "compileFunction.h"

#if USE_EMBEDDED_COMPILER

#include <llvm/IR/BasicBlock.h>
#include <llvm/IR/Function.h>
#include <llvm/IR/IRBuilder.h>

#include <Common/Stopwatch.h>
#include <Common/ProfileEvents.h>
#include <DataTypes/Native.h>
#include <Interpreters/JIT/CHJIT.h>

namespace
{
    struct ColumnDataPlaceholder
    {
        llvm::Value * data_init = nullptr; /// first row
        llvm::Value * null_init = nullptr;
        llvm::PHINode * data = nullptr; /// current row
        llvm::PHINode * null = nullptr;
    };
}

namespace ProfileEvents
{
    extern const Event CompileFunction;
    extern const Event CompileExpressionsMicroseconds;
    extern const Event CompileExpressionsBytes;
}

namespace DB
{

namespace ErrorCodes
{
    extern const int LOGICAL_ERROR;
}

ColumnData getColumnData(const IColumn * column)
{
    ColumnData result;
    const bool is_const = isColumnConst(*column);

    if (is_const)
        throw Exception(ErrorCodes::LOGICAL_ERROR, "Input columns should not be constant");

    if (const auto * nullable = typeid_cast<const ColumnNullable *>(column))
    {
        result.null_data = nullable->getNullMapColumn().getRawData().data;
        column = & nullable->getNestedColumn();
    }

    result.data = column->getRawData().data;

    return result;
}

static void compileFunction(llvm::Module & module, const IFunctionBase & function)
{
    /** Algorithm is to create a loop that iterate over ColumnDataRowsSize size_t argument and
     * over ColumnData data and null_data. On each step compiled expression from function
     * will be executed over column data and null_data row.
     *
     * Example of preudocode of generated instructions of function with 1 input column.
     * In case of multiple columns more column_i_data, column_i_null_data is created.
     *
     * void compiled_function(size_t rows_count, ColumnData * columns)
     * {
     *     /// Initialize column values
     *
     *     Column0Type * column_0_data = static_cast<Column0Type *>(columns[0].data);
     *     UInt8 * column_0_null_data = static_cast<UInt8>(columns[0].null_data);
     *
     *     /// Initialize other input columns data with indexes < input_columns_count
     *
     *     ResultType * result_column_data = static_cast<ResultType *>(columns[input_columns_count].data);
     *     UInt8 * result_column_null_data = static_cast<UInt8 *>(columns[input_columns_count].data);
     *
     *     if (rows_count == 0)
     *         goto end;
     *
     *     /// Loop
     *
     *     size_t counter = 0;
     *
     *     loop:
     *
     *     /// Create column values tuple in case of non nullable type it is just column value
     *     /// In case of nullable type it is tuple of column value and is column row nullable
     *
     *     Column0Tuple column_0_value;
     *     if (Column0Type is nullable)
     *     {
     *         value[0] = column_0_data;
     *         value[1] = static_cast<bool>(column_1_null_data);
     *     }
     *     else
     *     {
     *         value[0] = column_0_data
     *     }
     *
     *     /// Initialize other input column values tuple with indexes < input_columns_count
     *     /// execute_compiled_expressions function takes input columns values and must return single result value
     *
     *     if (ResultType is nullable)
     *     {
     *         (ResultType, bool) result_column_value = execute_compiled_expressions(column_0_value, ...);
     *         *result_column_data = result_column_value[0];
     *         *result_column_null_data = static_cast<UInt8>(result_column_value[1]);
     *     }
     *     else
     *     {
     *         ResultType result_column_value = execute_compiled_expressions(column_0_value, ...);
     *         *result_column_data = result_column_value;
     *     }
     *
     *     /// Increment input and result column current row pointer
     *
     *     ++column_0_data;
     *     if (Column 0 type is nullable)
     *     {
     *         ++column_0_null_data;
     *     }
     *
     *     ++result_column_data;
     *     if  (ResultType  is nullable)
     *     {
     *         ++result_column_null_data;
     *     }
     *
     *     /// Increment loop counter and check if we should exit.
     *
     *     ++counter;
     *     if (counter == rows_count)
     *         goto end;
     *     else
     *         goto loop;
     *
     *   /// End
     *   end:
     *       return;
     * }
     */

    const auto & arg_types = function.getArgumentTypes();

    llvm::IRBuilder<> b(module.getContext());
    auto * size_type = b.getIntNTy(sizeof(size_t) * 8);
    auto * data_type = llvm::StructType::get(b.getInt8PtrTy(), b.getInt8PtrTy());
    auto * func_type = llvm::FunctionType::get(b.getVoidTy(), { size_type, data_type->getPointerTo() }, /*isVarArg=*/false);

    /// Create function in module

    auto * func = llvm::Function::Create(func_type, llvm::Function::ExternalLinkage, function.getName(), module);
    auto * args = func->args().begin();
    llvm::Value * rows_count_arg = args++;
    llvm::Value * columns_arg = args++;

    /// Initialize ColumnDataPlaceholder llvm representation of ColumnData

    auto * entry = llvm::BasicBlock::Create(b.getContext(), "entry", func);
    b.SetInsertPoint(entry);

    std::vector<ColumnDataPlaceholder> columns(arg_types.size() + 1);
    for (size_t i = 0; i <= arg_types.size(); ++i)
    {
        const auto & type = i == arg_types.size() ? function.getResultType() : arg_types[i];
        auto * data = b.CreateLoad(data_type, b.CreateConstInBoundsGEP1_64(data_type, columns_arg, i));
        columns[i].data_init = b.CreatePointerCast(b.CreateExtractValue(data, {0}), toNativeType(b, removeNullable(type))->getPointerTo());
        columns[i].null_init = type->isNullable() ? b.CreateExtractValue(data, {1}) : nullptr;
    }

    /// Initialize loop

    auto * end = llvm::BasicBlock::Create(b.getContext(), "end", func);
    auto * loop = llvm::BasicBlock::Create(b.getContext(), "loop", func);
    b.CreateCondBr(b.CreateICmpEQ(rows_count_arg, llvm::ConstantInt::get(size_type, 0)), end, loop);

    b.SetInsertPoint(loop);

    auto * counter_phi = b.CreatePHI(rows_count_arg->getType(), 2);
    counter_phi->addIncoming(llvm::ConstantInt::get(size_type, 0), entry);

    for (auto & col : columns)
    {
        col.data = b.CreatePHI(col.data_init->getType(), 2);
        col.data->addIncoming(col.data_init, entry);
        if (col.null_init)
        {
            col.null = b.CreatePHI(col.null_init->getType(), 2);
            col.null->addIncoming(col.null_init, entry);
        }
    }

    /// Initialize column row values

    Values arguments;
    arguments.reserve(arg_types.size());

    for (size_t i = 0; i < arg_types.size(); ++i)
    {
        auto & column = columns[i];
<<<<<<< HEAD
        auto & type = arg_types[i];
=======
        const auto & type = arg_types[i];
>>>>>>> 7006ef6e

        auto * value = b.CreateLoad(toNativeType(b, removeNullable(type)), column.data);
        if (!type->isNullable())
        {
            arguments.emplace_back(value);
            continue;
        }

        auto * is_null = b.CreateICmpNE(b.CreateLoad(b.getInt8Ty(), column.null), b.getInt8(0));
        auto * nullable_unitilized = llvm::Constant::getNullValue(toNativeType(b, type));
        auto * nullable_value = b.CreateInsertValue(b.CreateInsertValue(nullable_unitilized, value, {0}), is_null, {1});
        arguments.emplace_back(nullable_value);
    }

    /// Compile values for column rows and store compiled value in result column

    auto * result = function.compile(b, std::move(arguments));
    if (columns.back().null)
    {
        b.CreateStore(b.CreateExtractValue(result, {0}), columns.back().data);
        b.CreateStore(b.CreateSelect(b.CreateExtractValue(result, {1}), b.getInt8(1), b.getInt8(0)), columns.back().null);
    }
    else
    {
        b.CreateStore(result, columns.back().data);
    }

    /// End of loop

    auto * cur_block = b.GetInsertBlock();
    for (auto & col : columns)
    {
        col.data->addIncoming(b.CreateConstInBoundsGEP1_64(nullptr, col.data, 1), cur_block);
        if (col.null)
            col.null->addIncoming(b.CreateConstInBoundsGEP1_64(nullptr, col.null, 1), cur_block);
    }

    auto * value = b.CreateAdd(counter_phi, llvm::ConstantInt::get(size_type, 1));
    counter_phi->addIncoming(value, cur_block);

    b.CreateCondBr(b.CreateICmpEQ(value, rows_count_arg), end, loop);

    b.SetInsertPoint(end);
    b.CreateRetVoid();
}

CompiledFunction compileFunction(CHJIT & jit, const IFunctionBase & function)
{
    Stopwatch watch;

    auto compiled_module = jit.compileModule([&](llvm::Module & module)
    {
        compileFunction(module, function);
    });

    ProfileEvents::increment(ProfileEvents::CompileExpressionsMicroseconds, watch.elapsedMicroseconds());
    ProfileEvents::increment(ProfileEvents::CompileExpressionsBytes, compiled_module.size);
    ProfileEvents::increment(ProfileEvents::CompileFunction);

    auto compiled_function_ptr = reinterpret_cast<JITCompiledFunction>(compiled_module.function_name_to_symbol[function.getName()]);
    assert(compiled_function_ptr);

    CompiledFunction result_compiled_function
    {
        .compiled_function = compiled_function_ptr,
        .compiled_module = compiled_module
    };

    return result_compiled_function;
}

static void compileCreateAggregateStatesFunctions(llvm::Module & module, const std::vector<AggregateFunctionWithOffset> & functions, const std::string & name)
{
    auto & context = module.getContext();
    llvm::IRBuilder<> b(context);

    auto * aggregate_data_places_type = b.getInt8Ty()->getPointerTo();
    auto * create_aggregate_states_function_type = llvm::FunctionType::get(b.getVoidTy(), { aggregate_data_places_type }, false);
    auto * create_aggregate_states_function = llvm::Function::Create(create_aggregate_states_function_type, llvm::Function::ExternalLinkage, name, module);

    auto * arguments = create_aggregate_states_function->args().begin();
    llvm::Value * aggregate_data_place_arg = arguments++;

    auto * entry = llvm::BasicBlock::Create(b.getContext(), "entry", create_aggregate_states_function);
    b.SetInsertPoint(entry);

    std::vector<ColumnDataPlaceholder> columns(functions.size());
    for (const auto & function_to_compile : functions)
    {
        size_t aggregate_function_offset = function_to_compile.aggregate_data_offset;
        const auto * aggregate_function = function_to_compile.function;
        auto * aggregation_place_with_offset = b.CreateConstInBoundsGEP1_64(nullptr, aggregate_data_place_arg, aggregate_function_offset);
        aggregate_function->compileCreate(b, aggregation_place_with_offset);
    }

    b.CreateRetVoid();
}

static void compileAddIntoAggregateStatesFunctions(llvm::Module & module, const std::vector<AggregateFunctionWithOffset> & functions, const std::string & name)
{
    auto & context = module.getContext();
    llvm::IRBuilder<> b(context);

    auto * size_type = b.getIntNTy(sizeof(size_t) * 8);
    auto * places_type = b.getInt8Ty()->getPointerTo()->getPointerTo();
    auto * column_data_type = llvm::StructType::get(b.getInt8PtrTy(), b.getInt8PtrTy());

    auto * aggregate_loop_func_declaration = llvm::FunctionType::get(b.getVoidTy(), { size_type, size_type, column_data_type->getPointerTo(), places_type }, false);
    auto * aggregate_loop_func_definition = llvm::Function::Create(aggregate_loop_func_declaration, llvm::Function::ExternalLinkage, name, module);

    auto * arguments = aggregate_loop_func_definition->args().begin();
    llvm::Value * row_start_arg = arguments++;
    llvm::Value * row_end_arg = arguments++;
    llvm::Value * columns_arg = arguments++;
    llvm::Value * places_arg = arguments++;

    /// Initialize ColumnDataPlaceholder llvm representation of ColumnData

    auto * entry = llvm::BasicBlock::Create(b.getContext(), "entry", aggregate_loop_func_definition);
    b.SetInsertPoint(entry);

    llvm::IRBuilder<> entry_builder(entry);
    auto * places_start_arg = entry_builder.CreateInBoundsGEP(nullptr, places_arg, row_start_arg);

    std::vector<ColumnDataPlaceholder> columns;
    size_t previous_columns_size = 0;

    for (const auto & function : functions)
    {
        auto argument_types = function.function->getArgumentTypes();

        ColumnDataPlaceholder data_placeholder;

        size_t function_arguments_size = argument_types.size();

        for (size_t column_argument_index = 0; column_argument_index < function_arguments_size; ++column_argument_index)
        {
            const auto & argument_type = argument_types[column_argument_index];
            auto * data = b.CreateLoad(column_data_type, b.CreateConstInBoundsGEP1_64(column_data_type, columns_arg, previous_columns_size + column_argument_index));
            data_placeholder.data_init = b.CreatePointerCast(b.CreateExtractValue(data, {0}), toNativeType(b, removeNullable(argument_type))->getPointerTo());
            data_placeholder.data_init = entry_builder.CreateInBoundsGEP(nullptr, data_placeholder.data_init, row_start_arg);
            if (argument_type->isNullable())
            {
                data_placeholder.null_init = b.CreateExtractValue(data, {1});
                data_placeholder.null_init = entry_builder.CreateInBoundsGEP(nullptr, data_placeholder.null_init, row_start_arg);
            }
            else
            {
                data_placeholder.null_init = nullptr;
            }
            columns.emplace_back(data_placeholder);
        }

        previous_columns_size += function_arguments_size;
    }

    /// Initialize loop

    auto * end = llvm::BasicBlock::Create(b.getContext(), "end", aggregate_loop_func_definition);
    auto * loop = llvm::BasicBlock::Create(b.getContext(), "loop", aggregate_loop_func_definition);

    b.CreateCondBr(b.CreateICmpEQ(row_start_arg, row_end_arg), end, loop);

    b.SetInsertPoint(loop);

    auto * counter_phi = b.CreatePHI(row_start_arg->getType(), 2);
    counter_phi->addIncoming(row_start_arg, entry);

    auto * places_phi = b.CreatePHI(places_start_arg->getType(), 2);
    places_phi->addIncoming(places_start_arg, entry);

    for (auto & col : columns)
    {
        col.data = b.CreatePHI(col.data_init->getType(), 2);
        col.data->addIncoming(col.data_init, entry);

        if (col.null_init)
        {
            col.null = b.CreatePHI(col.null_init->getType(), 2);
            col.null->addIncoming(col.null_init, entry);
        }
    }

    auto * aggregation_place = b.CreateLoad(b.getInt8Ty()->getPointerTo(), places_phi);

    previous_columns_size = 0;
    for (const auto & function : functions)
    {
        size_t aggregate_function_offset = function.aggregate_data_offset;
        const auto * aggregate_function_ptr = function.function;

        auto arguments_types = function.function->getArgumentTypes();
        std::vector<llvm::Value *> arguments_values;

        size_t function_arguments_size = arguments_types.size();
        arguments_values.resize(function_arguments_size);

        for (size_t column_argument_index = 0; column_argument_index < function_arguments_size; ++column_argument_index)
        {
            auto * column_argument_data = columns[previous_columns_size + column_argument_index].data;
            auto * column_argument_null_data = columns[previous_columns_size + column_argument_index].null;

            auto & argument_type = arguments_types[column_argument_index];

            auto * value = b.CreateLoad(toNativeType(b, removeNullable(argument_type)), column_argument_data);
            if (!argument_type->isNullable())
            {
                arguments_values[column_argument_index] = value;
                continue;
            }

            auto * is_null = b.CreateICmpNE(b.CreateLoad(b.getInt8Ty(), column_argument_null_data), b.getInt8(0));
            auto * nullable_unitilized = llvm::Constant::getNullValue(toNativeType(b, argument_type));
            auto * nullable_value = b.CreateInsertValue(b.CreateInsertValue(nullable_unitilized, value, {0}), is_null, {1});
            arguments_values[column_argument_index] = nullable_value;
        }

        auto * aggregation_place_with_offset = b.CreateConstInBoundsGEP1_64(nullptr, aggregation_place, aggregate_function_offset);
        aggregate_function_ptr->compileAdd(b, aggregation_place_with_offset, arguments_types, arguments_values);

        previous_columns_size += function_arguments_size;
    }

    /// End of loop

    auto * cur_block = b.GetInsertBlock();
    for (auto & col : columns)
    {
        col.data->addIncoming(b.CreateConstInBoundsGEP1_64(nullptr, col.data, 1), cur_block);

        if (col.null)
            col.null->addIncoming(b.CreateConstInBoundsGEP1_64(nullptr, col.null, 1), cur_block);
    }

    places_phi->addIncoming(b.CreateConstInBoundsGEP1_64(nullptr, places_phi, 1), cur_block);

    auto * value = b.CreateAdd(counter_phi, llvm::ConstantInt::get(size_type, 1));
    counter_phi->addIncoming(value, cur_block);

    b.CreateCondBr(b.CreateICmpEQ(value, row_end_arg), end, loop);

    b.SetInsertPoint(end);
    b.CreateRetVoid();
}

static void compileAddIntoAggregateStatesFunctionsSinglePlace(llvm::Module & module, const std::vector<AggregateFunctionWithOffset> & functions, const std::string & name)
{
    auto & context = module.getContext();
    llvm::IRBuilder<> b(context);

    auto * size_type = b.getIntNTy(sizeof(size_t) * 8);
    auto * places_type = b.getInt8Ty()->getPointerTo();
    auto * column_data_type = llvm::StructType::get(b.getInt8PtrTy(), b.getInt8PtrTy());

    auto * aggregate_loop_func_declaration = llvm::FunctionType::get(b.getVoidTy(), { size_type, size_type, column_data_type->getPointerTo(), places_type }, false);
    auto * aggregate_loop_func_definition = llvm::Function::Create(aggregate_loop_func_declaration, llvm::Function::ExternalLinkage, name, module);

    auto * arguments = aggregate_loop_func_definition->args().begin();
    llvm::Value * row_start_arg = arguments++;
    llvm::Value * row_end_arg = arguments++;
    llvm::Value * columns_arg = arguments++;
    llvm::Value * place_arg = arguments++;

    /// Initialize ColumnDataPlaceholder llvm representation of ColumnData

    auto * entry = llvm::BasicBlock::Create(b.getContext(), "entry", aggregate_loop_func_definition);
    b.SetInsertPoint(entry);

    llvm::IRBuilder<> entry_builder(entry);

    std::vector<ColumnDataPlaceholder> columns;
    size_t previous_columns_size = 0;

    for (const auto & function : functions)
    {
        auto argument_types = function.function->getArgumentTypes();

        ColumnDataPlaceholder data_placeholder;

        size_t function_arguments_size = argument_types.size();

        for (size_t column_argument_index = 0; column_argument_index < function_arguments_size; ++column_argument_index)
        {
            const auto & argument_type = argument_types[column_argument_index];
            auto * data = b.CreateLoad(column_data_type, b.CreateConstInBoundsGEP1_64(column_data_type, columns_arg, previous_columns_size + column_argument_index));
            data_placeholder.data_init = b.CreatePointerCast(b.CreateExtractValue(data, {0}), toNativeType(b, removeNullable(argument_type))->getPointerTo());
            data_placeholder.data_init = entry_builder.CreateInBoundsGEP(nullptr, data_placeholder.data_init, row_start_arg);
            if (argument_type->isNullable())
            {
                data_placeholder.null_init = b.CreateExtractValue(data, {1});
                data_placeholder.null_init = entry_builder.CreateInBoundsGEP(nullptr, data_placeholder.null_init, row_start_arg);
            }
            else
            {
                data_placeholder.null_init = nullptr;
            }
            columns.emplace_back(data_placeholder);
        }

        previous_columns_size += function_arguments_size;
    }

    /// Initialize loop

    auto * end = llvm::BasicBlock::Create(b.getContext(), "end", aggregate_loop_func_definition);
    auto * loop = llvm::BasicBlock::Create(b.getContext(), "loop", aggregate_loop_func_definition);

    b.CreateCondBr(b.CreateICmpEQ(row_start_arg, row_end_arg), end, loop);

    b.SetInsertPoint(loop);

    auto * counter_phi = b.CreatePHI(row_start_arg->getType(), 2);
    counter_phi->addIncoming(row_start_arg, entry);

    for (auto & col : columns)
    {
        col.data = b.CreatePHI(col.data_init->getType(), 2);
        col.data->addIncoming(col.data_init, entry);

        if (col.null_init)
        {
            col.null = b.CreatePHI(col.null_init->getType(), 2);
            col.null->addIncoming(col.null_init, entry);
        }
    }

    previous_columns_size = 0;
    for (const auto & function : functions)
    {
        size_t aggregate_function_offset = function.aggregate_data_offset;
        const auto * aggregate_function_ptr = function.function;

        auto arguments_types = function.function->getArgumentTypes();
        std::vector<llvm::Value *> arguments_values;

        size_t function_arguments_size = arguments_types.size();
        arguments_values.resize(function_arguments_size);

        for (size_t column_argument_index = 0; column_argument_index < function_arguments_size; ++column_argument_index)
        {
            auto * column_argument_data = columns[previous_columns_size + column_argument_index].data;
            auto * column_argument_null_data = columns[previous_columns_size + column_argument_index].null;

            auto & argument_type = arguments_types[column_argument_index];

            auto * value = b.CreateLoad(toNativeType(b, removeNullable(argument_type)), column_argument_data);
            if (!argument_type->isNullable())
            {
                arguments_values[column_argument_index] = value;
                continue;
            }

            auto * is_null = b.CreateICmpNE(b.CreateLoad(b.getInt8Ty(), column_argument_null_data), b.getInt8(0));
            auto * nullable_unitilized = llvm::Constant::getNullValue(toNativeType(b, argument_type));
            auto * nullable_value = b.CreateInsertValue(b.CreateInsertValue(nullable_unitilized, value, {0}), is_null, {1});
            arguments_values[column_argument_index] = nullable_value;
        }

        auto * aggregation_place_with_offset = b.CreateConstInBoundsGEP1_64(nullptr, place_arg, aggregate_function_offset);
        aggregate_function_ptr->compileAdd(b, aggregation_place_with_offset, arguments_types, arguments_values);

        previous_columns_size += function_arguments_size;
    }

    /// End of loop

    auto * cur_block = b.GetInsertBlock();
    for (auto & col : columns)
    {
        col.data->addIncoming(b.CreateConstInBoundsGEP1_64(nullptr, col.data, 1), cur_block);

        if (col.null)
            col.null->addIncoming(b.CreateConstInBoundsGEP1_64(nullptr, col.null, 1), cur_block);
    }

    auto * value = b.CreateAdd(counter_phi, llvm::ConstantInt::get(size_type, 1));
    counter_phi->addIncoming(value, cur_block);

    b.CreateCondBr(b.CreateICmpEQ(value, row_end_arg), end, loop);

    b.SetInsertPoint(end);
    b.CreateRetVoid();
}

static void compileMergeAggregatesStates(llvm::Module & module, const std::vector<AggregateFunctionWithOffset> & functions, const std::string & name)
{
    auto & context = module.getContext();
    llvm::IRBuilder<> b(context);

    auto * aggregate_data_places_type = b.getInt8Ty()->getPointerTo();
    auto * aggregate_loop_func_declaration = llvm::FunctionType::get(b.getVoidTy(), { aggregate_data_places_type, aggregate_data_places_type }, false);
    auto * aggregate_loop_func = llvm::Function::Create(aggregate_loop_func_declaration, llvm::Function::ExternalLinkage, name, module);

    auto * arguments = aggregate_loop_func->args().begin();
    llvm::Value * aggregate_data_place_dst_arg = arguments++;
    llvm::Value * aggregate_data_place_src_arg = arguments++;

    auto * entry = llvm::BasicBlock::Create(b.getContext(), "entry", aggregate_loop_func);
    b.SetInsertPoint(entry);

    for (const auto & function_to_compile : functions)
    {
        size_t aggregate_function_offset = function_to_compile.aggregate_data_offset;
        const auto * aggregate_function_ptr = function_to_compile.function;

        auto * aggregate_data_place_merge_dst_with_offset = b.CreateConstInBoundsGEP1_64(nullptr, aggregate_data_place_dst_arg, aggregate_function_offset);
        auto * aggregate_data_place_merge_src_with_offset = b.CreateConstInBoundsGEP1_64(nullptr, aggregate_data_place_src_arg, aggregate_function_offset);

        aggregate_function_ptr->compileMerge(b, aggregate_data_place_merge_dst_with_offset, aggregate_data_place_merge_src_with_offset);
    }

    b.CreateRetVoid();
}

static void compileInsertAggregatesIntoResultColumns(llvm::Module & module, const std::vector<AggregateFunctionWithOffset> & functions, const std::string & name)
{
    auto & context = module.getContext();
    llvm::IRBuilder<> b(context);

    auto * size_type = b.getIntNTy(sizeof(size_t) * 8);

    auto * column_data_type = llvm::StructType::get(b.getInt8PtrTy(), b.getInt8PtrTy());
    auto * aggregate_data_places_type = b.getInt8Ty()->getPointerTo()->getPointerTo();
    auto * aggregate_loop_func_declaration = llvm::FunctionType::get(b.getVoidTy(), { size_type, size_type, column_data_type->getPointerTo(), aggregate_data_places_type }, false);
    auto * aggregate_loop_func = llvm::Function::Create(aggregate_loop_func_declaration, llvm::Function::ExternalLinkage, name, module);

    auto * arguments = aggregate_loop_func->args().begin();
    llvm::Value * row_start_arg = &*arguments++;
    llvm::Value * row_end_arg = &*arguments++;
    llvm::Value * columns_arg = &*arguments++;
    llvm::Value * aggregate_data_places_arg = &*arguments++;

    auto * entry = llvm::BasicBlock::Create(b.getContext(), "entry", aggregate_loop_func);
    b.SetInsertPoint(entry);

    llvm::IRBuilder<> entry_builder(entry);

    std::vector<ColumnDataPlaceholder> columns(functions.size());
    for (size_t i = 0; i < functions.size(); ++i)
    {
        auto return_type = functions[i].function->getReturnType();
        auto * data = b.CreateLoad(column_data_type, b.CreateConstInBoundsGEP1_64(column_data_type, columns_arg, i));
        columns[i].data_init = b.CreatePointerCast(b.CreateExtractValue(data, {0}), toNativeType(b, removeNullable(return_type))->getPointerTo());
        columns[i].data_init = entry_builder.CreateInBoundsGEP(nullptr, columns[i].data_init, row_start_arg);
        if (return_type->isNullable())
        {
            columns[i].null_init = b.CreateExtractValue(data, {1});
            columns[i].null_init = entry_builder.CreateInBoundsGEP(nullptr, columns[i].null_init, row_start_arg);
        }
        else
        {
            columns[i].null_init = nullptr;
        }
    }

    auto * end = llvm::BasicBlock::Create(b.getContext(), "end", aggregate_loop_func);
    auto * loop = llvm::BasicBlock::Create(b.getContext(), "loop", aggregate_loop_func);

    b.CreateCondBr(b.CreateICmpEQ(row_start_arg, row_end_arg), end, loop);

    b.SetInsertPoint(loop);

    auto * counter_phi = b.CreatePHI(row_start_arg->getType(), 2);
    counter_phi->addIncoming(row_start_arg, entry);

    auto * aggregate_data_place_phi = b.CreatePHI(aggregate_data_places_type, 2);
    aggregate_data_place_phi->addIncoming(aggregate_data_places_arg, entry);

    for (auto & col : columns)
    {
        col.data = b.CreatePHI(col.data_init->getType(), 2);
        col.data->addIncoming(col.data_init, entry);

        if (col.null_init)
        {
            col.null = b.CreatePHI(col.null_init->getType(), 2);
            col.null->addIncoming(col.null_init, entry);
        }
    }

    for (size_t i = 0; i < functions.size(); ++i)
    {
        size_t aggregate_function_offset = functions[i].aggregate_data_offset;
        const auto * aggregate_function_ptr = functions[i].function;

        auto * aggregate_data_place = b.CreateLoad(b.getInt8Ty()->getPointerTo(), aggregate_data_place_phi);
        auto * aggregation_place_with_offset = b.CreateConstInBoundsGEP1_64(nullptr, aggregate_data_place, aggregate_function_offset);

        auto * final_value = aggregate_function_ptr->compileGetResult(b, aggregation_place_with_offset);

        if (columns[i].null_init)
        {
            b.CreateStore(b.CreateExtractValue(final_value, {0}), columns[i].data);
            b.CreateStore(b.CreateSelect(b.CreateExtractValue(final_value, {1}), b.getInt8(1), b.getInt8(0)), columns[i].null);
        }
        else
        {
            b.CreateStore(final_value, columns[i].data);
        }
    }

    /// End of loop

    auto * cur_block = b.GetInsertBlock();
    for (auto & col : columns)
    {
        col.data->addIncoming(b.CreateConstInBoundsGEP1_64(nullptr, col.data, 1), cur_block);

        if (col.null)
            col.null->addIncoming(b.CreateConstInBoundsGEP1_64(nullptr, col.null, 1), cur_block);
    }

    auto * value = b.CreateAdd(counter_phi, llvm::ConstantInt::get(size_type, 1), "", true, true);
    counter_phi->addIncoming(value, cur_block);

    aggregate_data_place_phi->addIncoming(b.CreateConstInBoundsGEP1_64(nullptr, aggregate_data_place_phi, 1), cur_block);

    b.CreateCondBr(b.CreateICmpEQ(value, row_end_arg), end, loop);

    b.SetInsertPoint(end);
    b.CreateRetVoid();
}

CompiledAggregateFunctions compileAggregateFunctions(CHJIT & jit, const std::vector<AggregateFunctionWithOffset> & functions, std::string functions_dump_name)
{
    Stopwatch watch;

    std::string create_aggregate_states_functions_name = functions_dump_name + "_create";
    std::string add_aggregate_states_functions_name = functions_dump_name + "_add";
    std::string add_aggregate_states_functions_name_single_place = functions_dump_name + "_add_single_place";
    std::string merge_aggregate_states_functions_name = functions_dump_name + "_merge";
    std::string insert_aggregate_states_functions_name = functions_dump_name + "_insert";

    auto compiled_module = jit.compileModule([&](llvm::Module & module)
    {
        compileCreateAggregateStatesFunctions(module, functions, create_aggregate_states_functions_name);
        compileAddIntoAggregateStatesFunctions(module, functions, add_aggregate_states_functions_name);
        compileAddIntoAggregateStatesFunctionsSinglePlace(module, functions, add_aggregate_states_functions_name_single_place);
        compileMergeAggregatesStates(module, functions, merge_aggregate_states_functions_name);
        compileInsertAggregatesIntoResultColumns(module, functions, insert_aggregate_states_functions_name);
    });

    auto create_aggregate_states_function = reinterpret_cast<JITCreateAggregateStatesFunction>(compiled_module.function_name_to_symbol[create_aggregate_states_functions_name]);
    auto add_into_aggregate_states_function = reinterpret_cast<JITAddIntoAggregateStatesFunction>(compiled_module.function_name_to_symbol[add_aggregate_states_functions_name]);
    auto add_into_aggregate_states_function_single_place = reinterpret_cast<JITAddIntoAggregateStatesFunctionSinglePlace>(compiled_module.function_name_to_symbol[add_aggregate_states_functions_name_single_place]);
    auto merge_aggregate_states_function = reinterpret_cast<JITMergeAggregateStatesFunction>(compiled_module.function_name_to_symbol[merge_aggregate_states_functions_name]);
    auto insert_aggregate_states_function = reinterpret_cast<JITInsertAggregateStatesIntoColumnsFunction>(compiled_module.function_name_to_symbol[insert_aggregate_states_functions_name]);

    assert(create_aggregate_states_function);
    assert(add_into_aggregate_states_function);
    assert(add_into_aggregate_states_function_single_place);
    assert(merge_aggregate_states_function);
    assert(insert_aggregate_states_function);

    ProfileEvents::increment(ProfileEvents::CompileExpressionsMicroseconds, watch.elapsedMicroseconds());
    ProfileEvents::increment(ProfileEvents::CompileExpressionsBytes, compiled_module.size);
    ProfileEvents::increment(ProfileEvents::CompileFunction);

    CompiledAggregateFunctions compiled_aggregate_functions
    {
        .create_aggregate_states_function = create_aggregate_states_function,
        .add_into_aggregate_states_function = add_into_aggregate_states_function,
        .add_into_aggregate_states_function_single_place = add_into_aggregate_states_function_single_place,
        .merge_aggregate_states_function = merge_aggregate_states_function,
        .insert_aggregates_into_columns_function = insert_aggregate_states_function,

        .functions_count = functions.size(),
        .compiled_module = std::move(compiled_module)
    };

    return compiled_aggregate_functions;
}

CompiledSortDescriptionFunction compileSortDescription(
    CHJIT & jit,
    SortDescription & description,
    const DataTypes & sort_description_types,
    const std::string & sort_description_dump)
{
    Stopwatch watch;

    auto compiled_module = jit.compileModule([&](llvm::Module & module)
    {
        auto & context = module.getContext();
        llvm::IRBuilder<> b(context);

        auto * size_type = b.getIntNTy(sizeof(size_t) * 8);

        auto * column_data_type = llvm::StructType::get(b.getInt8PtrTy(), b.getInt8PtrTy());

        std::vector<llvm::Type *> types = { size_type, size_type, column_data_type->getPointerTo(), column_data_type->getPointerTo() };
        auto * comparator_func_declaration = llvm::FunctionType::get(b.getInt8Ty(), types, false);
        auto * comparator_func = llvm::Function::Create(comparator_func_declaration, llvm::Function::ExternalLinkage, sort_description_dump, module);

        auto * arguments = comparator_func->args().begin();
        llvm::Value * lhs_index_arg = &*arguments++;
        llvm::Value * rhs_index_arg = &*arguments++;
        llvm::Value * columns_lhs_arg = &*arguments++;
        llvm::Value * columns_rhs_arg = &*arguments++;

        size_t columns_size = description.size();

        std::vector<std::pair<llvm::BasicBlock *, llvm::Value *>> comparator_steps_and_results;
        for (size_t i = 0; i < columns_size; ++i)
        {
            auto * step = llvm::BasicBlock::Create(b.getContext(), "step_" + std::to_string(i), comparator_func);
            llvm::Value * result_value = nullptr;
            comparator_steps_and_results.emplace_back(step, result_value);
        }

        auto * lhs_equals_rhs_result = llvm::ConstantInt::getSigned(b.getInt8Ty(), 0);

        auto * comparator_join = llvm::BasicBlock::Create(b.getContext(), "comparator_join", comparator_func);

        for (size_t i = 0; i < columns_size; ++i)
        {
            b.SetInsertPoint(comparator_steps_and_results[i].first);

            const auto & sort_description = description[i];
            const auto & column_type = sort_description_types[i];

            auto dummy_column = column_type->createColumn();

            auto * column_native_type_nullable = toNativeType(b, column_type);
            auto * column_native_type = toNativeType(b, removeNullable(column_type));
            if (!column_native_type)
                throw Exception(ErrorCodes::LOGICAL_ERROR, "No native type for column type {}", column_type->getName());

            auto * column_native_type_pointer = column_native_type->getPointerTo();
            bool column_type_is_nullable = column_type->isNullable();

            auto * nullable_unitilized = llvm::Constant::getNullValue(column_native_type_nullable);

            auto * lhs_column = b.CreateLoad(column_data_type, b.CreateConstInBoundsGEP1_64(column_data_type, columns_lhs_arg, i));
            auto * lhs_column_data = b.CreatePointerCast(b.CreateExtractValue(lhs_column, {0}), column_native_type_pointer);
            auto * lhs_column_null_data = column_type_is_nullable ? b.CreateExtractValue(lhs_column, {1}) : nullptr;

            llvm::Value * lhs_value = b.CreateLoad(b.CreateInBoundsGEP(nullptr, lhs_column_data, lhs_index_arg));

            if (lhs_column_null_data)
            {
                auto * is_null_value_pointer = b.CreateInBoundsGEP(nullptr, lhs_column_null_data, lhs_index_arg);
                auto * is_null = b.CreateICmpNE(b.CreateLoad(b.getInt8Ty(), is_null_value_pointer), b.getInt8(0));
                auto * lhs_nullable_value = b.CreateInsertValue(b.CreateInsertValue(nullable_unitilized, lhs_value, {0}), is_null, {1});
                lhs_value = lhs_nullable_value;
            }

            auto * rhs_column = b.CreateLoad(column_data_type, b.CreateConstInBoundsGEP1_64(column_data_type, columns_rhs_arg, i));
            auto * rhs_column_data = b.CreatePointerCast(b.CreateExtractValue(rhs_column, {0}), column_native_type_pointer);
            auto * rhs_column_null_data = column_type_is_nullable ? b.CreateExtractValue(rhs_column, {1}) : nullptr;

            llvm::Value * rhs_value = b.CreateLoad(b.CreateInBoundsGEP(nullptr, rhs_column_data, rhs_index_arg));
            if (rhs_column_null_data)
            {
                auto * is_null_value_pointer = b.CreateInBoundsGEP(nullptr, rhs_column_null_data, rhs_index_arg);
                auto * is_null = b.CreateICmpNE(b.CreateLoad(b.getInt8Ty(), is_null_value_pointer), b.getInt8(0));
                auto * rhs_nullable_value = b.CreateInsertValue(b.CreateInsertValue(nullable_unitilized, rhs_value, {0}), is_null, {1});
                rhs_value = rhs_nullable_value;
            }

            llvm::Value * direction = llvm::ConstantInt::getSigned(b.getInt8Ty(), sort_description.direction);
            llvm::Value * nan_direction_hint = llvm::ConstantInt::getSigned(b.getInt8Ty(), sort_description.nulls_direction);
            llvm::Value * compare_result = dummy_column->compileComparator(b, lhs_value, rhs_value, nan_direction_hint);
            llvm::Value * result = b.CreateMul(direction, compare_result);

            comparator_steps_and_results[i].first = b.GetInsertBlock();
            comparator_steps_and_results[i].second = result;

            if (i == columns_size - 1)
                b.CreateBr(comparator_join);
            else
                b.CreateCondBr(b.CreateICmpEQ(result, lhs_equals_rhs_result), comparator_steps_and_results[i + 1].first, comparator_join);
        }

        b.SetInsertPoint(comparator_join);
        auto * phi = b.CreatePHI(b.getInt8Ty(), comparator_steps_and_results.size());

        for (const auto & [block, result_value] : comparator_steps_and_results)
            phi->addIncoming(result_value, block);

        b.CreateRet(phi);
    });

    ProfileEvents::increment(ProfileEvents::CompileExpressionsMicroseconds, watch.elapsedMicroseconds());
    ProfileEvents::increment(ProfileEvents::CompileExpressionsBytes, compiled_module.size);
    ProfileEvents::increment(ProfileEvents::CompileFunction);

    auto comparator_function = reinterpret_cast<JITSortDescriptionFunc>(compiled_module.function_name_to_symbol[sort_description_dump]);
    assert(comparator_function);

    CompiledSortDescriptionFunction compiled_sort_descriptor_function
    {
        .comparator_function = comparator_function,

        .compiled_module = std::move(compiled_module)
    };

    return compiled_sort_descriptor_function;
}

}

#endif<|MERGE_RESOLUTION|>--- conflicted
+++ resolved
@@ -201,11 +201,7 @@
     for (size_t i = 0; i < arg_types.size(); ++i)
     {
         auto & column = columns[i];
-<<<<<<< HEAD
-        auto & type = arg_types[i];
-=======
         const auto & type = arg_types[i];
->>>>>>> 7006ef6e
 
         auto * value = b.CreateLoad(toNativeType(b, removeNullable(type)), column.data);
         if (!type->isNullable())
