--- conflicted
+++ resolved
@@ -920,11 +920,8 @@
             bool empty_result_for_aggregation_by_empty_set_,
             VolumePtr tmp_volume_, size_t max_threads_,
             size_t min_free_disk_space_,
-<<<<<<< HEAD
-            bool keep_state_after_read_)
-=======
+            bool keep_state_after_read_,
             const Block & intermediate_header_ = {})
->>>>>>> 3dac785f
             : src_header(src_header_),
             intermediate_header(intermediate_header_),
             keys(keys_), aggregates(aggregates_), keys_size(keys.size()), aggregates_size(aggregates.size()),
