#include <memory>
#include <Core/Block.h>

#include <Parsers/ASTExpressionList.h>
#include <Parsers/ASTFunction.h>
#include <Parsers/ASTIdentifier.h>
#include <Parsers/ASTLiteral.h>
#include <Parsers/ASTOrderByElement.h>
#include <Parsers/ASTSelectQuery.h>
#include <Parsers/ASTSubquery.h>
#include <Parsers/ASTWindowDefinition.h>
#include <Parsers/DumpASTNode.h>
#include <Parsers/ASTInterpolateElement.h>

#include <DataTypes/DataTypeNullable.h>
#include <Columns/IColumn.h>

#include <Interpreters/ArrayJoinAction.h>
#include <Interpreters/Context.h>
#include <Interpreters/ConcurrentHashJoin.h>
#include <Interpreters/DictionaryReader.h>
#include <Interpreters/evaluateConstantExpression.h>
#include <Interpreters/ExpressionActions.h>
#include <Interpreters/ExpressionAnalyzer.h>
#include <Interpreters/ExternalDictionariesLoader.h>
#include <Interpreters/HashJoin.h>
#include <Interpreters/JoinSwitcher.h>
#include <Interpreters/MergeJoin.h>
#include <Interpreters/DirectJoin.h>
#include <Interpreters/Set.h>
#include <Interpreters/TableJoin.h>
#include <Interpreters/FullSortingMergeJoin.h>

#include <Processors/QueryPlan/ExpressionStep.h>

#include <AggregateFunctions/AggregateFunctionFactory.h>
#include <AggregateFunctions/parseAggregateFunctionParameters.h>

#include <Storages/StorageDistributed.h>
#include <Storages/StorageDictionary.h>
#include <Storages/StorageJoin.h>


#include <Dictionaries/DictionaryStructure.h>

#include <Common/typeid_cast.h>
#include <Common/StringUtils/StringUtils.h>
#include <Columns/ColumnNullable.h>
#include <Core/ColumnsWithTypeAndName.h>
#include <DataTypes/IDataType.h>
#include <Core/SettingsEnums.h>
#include <Core/ColumnNumbers.h>
#include <Core/Names.h>
#include <Core/NamesAndTypes.h>
#include <Common/logger_useful.h>


#include <DataTypes/DataTypesNumber.h>
#include <DataTypes/DataTypeFactory.h>
#include <DataTypes/DataTypeFixedString.h>

#include <Interpreters/ActionsVisitor.h>
#include <Interpreters/GetAggregatesVisitor.h>
#include <Interpreters/GlobalSubqueriesVisitor.h>
#include <Interpreters/interpretSubquery.h>
#include <Interpreters/join_common.h>
#include <Interpreters/misc.h>

#include <IO/Operators.h>
#include <IO/WriteBufferFromString.h>

#include <Processors/Executors/PullingAsyncPipelineExecutor.h>
#include <Processors/QueryPlan/QueryPlan.h>
#include <Parsers/formatAST.h>

namespace DB
{

using LogAST = DebugASTLog<false>; /// set to true to enable logs


namespace ErrorCodes
{
    extern const int BAD_ARGUMENTS;
    extern const int ILLEGAL_PREWHERE;
    extern const int ILLEGAL_TYPE_OF_ARGUMENT;
    extern const int ILLEGAL_TYPE_OF_COLUMN_FOR_FILTER;
    extern const int LOGICAL_ERROR;
    extern const int NOT_IMPLEMENTED;
    extern const int UNKNOWN_IDENTIFIER;
    extern const int UNKNOWN_TYPE_OF_AST_NODE;
    extern const int UNSUPPORTED_METHOD;
}

namespace
{

/// Check if there is an ignore function. It's used for disabling constant folding in query
///  predicates because some performance tests use ignore function as a non-optimize guard.
bool allowEarlyConstantFolding(const ActionsDAG & actions, const Settings & settings)
{
    if (!settings.enable_early_constant_folding)
        return false;

    for (const auto & node : actions.getNodes())
    {
        if (node.type == ActionsDAG::ActionType::FUNCTION && node.function_base)
        {
            if (!node.function_base->isSuitableForConstantFolding())
                return false;
        }
    }
    return true;
}

bool checkPositionalArguments(ASTPtr & argument, const ASTSelectQuery * select_query, ASTSelectQuery::Expression expression)
{
    auto columns = select_query->select()->children;

    const auto * expr_with_alias = dynamic_cast<const ASTWithAlias *>(argument.get());
    if (expr_with_alias && !expr_with_alias->alias.empty())
        return false;

    const auto * ast_literal = typeid_cast<const ASTLiteral *>(argument.get());
    if (!ast_literal)
        return false;

    auto which = ast_literal->value.getType();
    if (which != Field::Types::UInt64)
        return false;

    auto pos = ast_literal->value.get<UInt64>();
    if (!pos || pos > columns.size())
        throw Exception(ErrorCodes::ILLEGAL_TYPE_OF_ARGUMENT,
                "Positional argument out of bounds: {} (exprected in range [1, {}]",
                        pos, columns.size());

    const auto & column = columns[--pos];
    if (typeid_cast<const ASTIdentifier *>(column.get()) || typeid_cast<const ASTLiteral *>(column.get()))
    {
        argument = column->clone();
    }
    else if (typeid_cast<const ASTFunction *>(column.get()))
    {
        std::function<void(ASTPtr)> throw_if_aggregate_function = [&](ASTPtr node)
        {
            if (const auto * function = typeid_cast<const ASTFunction *>(node.get()))
            {
                auto is_aggregate_function = AggregateUtils::isAggregateFunction(*function);
                if (is_aggregate_function)
                {
                    throw Exception(ErrorCodes::ILLEGAL_TYPE_OF_ARGUMENT,
                                    "Illegal value (aggregate function) for positional argument in {}",
                                    ASTSelectQuery::expressionToString(expression));
                }
                else
                {
                    if (function->arguments)
                    {
                        for (const auto & arg : function->arguments->children)
                            throw_if_aggregate_function(arg);
                    }
                }
            }
        };

        if (expression == ASTSelectQuery::Expression::GROUP_BY)
            throw_if_aggregate_function(column);

        argument = column->clone();
    }
    else
    {
        throw Exception(ErrorCodes::ILLEGAL_TYPE_OF_ARGUMENT,
                        "Illegal value for positional argument in {}",
                        ASTSelectQuery::expressionToString(expression));
    }

    return true;
}

void replaceForPositionalArguments(ASTPtr & argument, const ASTSelectQuery * select_query, ASTSelectQuery::Expression expression)
{
    auto argument_with_replacement = argument->clone();
    if (checkPositionalArguments(argument_with_replacement, select_query, expression))
        argument = argument_with_replacement;
}

}

bool sanitizeBlock(Block & block, bool throw_if_cannot_create_column)
{
    for (auto & col : block)
    {
        if (!col.column)
        {
            if (isNotCreatable(col.type->getTypeId()))
            {
                if (throw_if_cannot_create_column)
                    throw Exception("Cannot create column of type " + col.type->getName(), ErrorCodes::ILLEGAL_TYPE_OF_ARGUMENT);

                return false;
            }

            col.column = col.type->createColumn();
        }
        else if (!col.column->empty())
            col.column = col.column->cloneEmpty();
    }
    return true;
}

ExpressionAnalyzerData::~ExpressionAnalyzerData() = default;

ExpressionAnalyzer::ExtractedSettings::ExtractedSettings(const Settings & settings_)
    : use_index_for_in_with_subqueries(settings_.use_index_for_in_with_subqueries)
    , size_limits_for_set(settings_.max_rows_in_set, settings_.max_bytes_in_set, settings_.set_overflow_mode)
    , distributed_group_by_no_merge(settings_.distributed_group_by_no_merge)
{}

ExpressionAnalyzer::~ExpressionAnalyzer() = default;

ExpressionAnalyzer::ExpressionAnalyzer(
    const ASTPtr & query_,
    const TreeRewriterResultPtr & syntax_analyzer_result_,
    ContextPtr context_,
    size_t subquery_depth_,
    bool do_global,
    bool is_explain,
    SubqueriesForSets subqueries_for_sets_,
    PreparedSets prepared_sets_)
    : WithContext(context_)
    , query(query_), settings(getContext()->getSettings())
    , subquery_depth(subquery_depth_)
    , syntax(syntax_analyzer_result_)
{
    /// Cache prepared sets because we might run analysis multiple times
    subqueries_for_sets = std::move(subqueries_for_sets_);
    prepared_sets = std::move(prepared_sets_);

    /// external_tables, subqueries_for_sets for global subqueries.
    /// Replaces global subqueries with the generated names of temporary tables that will be sent to remote servers.
    initGlobalSubqueriesAndExternalTables(do_global, is_explain);

    auto temp_actions = std::make_shared<ActionsDAG>(sourceColumns());
    columns_after_array_join = getColumnsAfterArrayJoin(temp_actions, sourceColumns());
    columns_after_join = analyzeJoin(temp_actions, columns_after_array_join);
    /// has_aggregation, aggregation_keys, aggregate_descriptions, aggregated_columns.
    /// This analysis should be performed after processing global subqueries, because otherwise,
    /// if the aggregate function contains a global subquery, then `analyzeAggregation` method will save
    /// in `aggregate_descriptions` the information about the parameters of this aggregate function, among which
    /// global subquery. Then, when you call `initGlobalSubqueriesAndExternalTables` method, this
    /// the global subquery will be replaced with a temporary table, resulting in aggregate_descriptions
    /// will contain out-of-date information, which will lead to an error when the query is executed.
    analyzeAggregation(temp_actions);
}

NamesAndTypesList ExpressionAnalyzer::getColumnsAfterArrayJoin(ActionsDAGPtr & actions, const NamesAndTypesList & src_columns)
{
    const auto * select_query = query->as<ASTSelectQuery>();
    if (!select_query)
        return {};

    auto [array_join_expression_list, is_array_join_left] = select_query->arrayJoinExpressionList();

    if (!array_join_expression_list)
        return src_columns;

    getRootActionsNoMakeSet(array_join_expression_list, actions, false);

    auto array_join = addMultipleArrayJoinAction(actions, is_array_join_left);
    auto sample_columns = actions->getResultColumns();
    array_join->prepare(sample_columns);
    actions = std::make_shared<ActionsDAG>(sample_columns);

    NamesAndTypesList new_columns_after_array_join;
    NameSet added_columns;

    for (auto & column : actions->getResultColumns())
    {
        if (syntax->array_join_result_to_source.contains(column.name))
        {
            new_columns_after_array_join.emplace_back(column.name, column.type);
            added_columns.emplace(column.name);
        }
    }

    for (const auto & column : src_columns)
        if (!added_columns.contains(column.name))
            new_columns_after_array_join.emplace_back(column.name, column.type);

    return new_columns_after_array_join;
}

NamesAndTypesList ExpressionAnalyzer::analyzeJoin(ActionsDAGPtr & actions, const NamesAndTypesList & src_columns)
{
    const auto * select_query = query->as<ASTSelectQuery>();
    if (!select_query)
        return {};

    const ASTTablesInSelectQueryElement * join = select_query->join();
    if (join)
    {
        getRootActionsNoMakeSet(analyzedJoin().leftKeysList(), actions, false);
        auto sample_columns = actions->getNamesAndTypesList();
        syntax->analyzed_join->addJoinedColumnsAndCorrectTypes(sample_columns, true);
        actions = std::make_shared<ActionsDAG>(sample_columns);
    }

    NamesAndTypesList result_columns = src_columns;
    syntax->analyzed_join->addJoinedColumnsAndCorrectTypes(result_columns, false);
    return result_columns;
}

void ExpressionAnalyzer::analyzeAggregation(ActionsDAGPtr & temp_actions)
{
    /** Find aggregation keys (aggregation_keys), information about aggregate functions (aggregate_descriptions),
     *  as well as a set of columns obtained after the aggregation, if any,
     *  or after all the actions that are usually performed before aggregation (aggregated_columns).
     *
     * Everything below (compiling temporary ExpressionActions) - only for the purpose of query analysis (type output).
     */

    auto * select_query = query->as<ASTSelectQuery>();

    makeAggregateDescriptions(temp_actions, aggregate_descriptions);
    has_aggregation = !aggregate_descriptions.empty() || (select_query && (select_query->groupBy() || select_query->having()));

    if (!has_aggregation)
    {
        aggregated_columns = temp_actions->getNamesAndTypesList();
        return;
    }

    /// Find out aggregation keys.
    if (select_query)
    {
        if (ASTPtr group_by_ast = select_query->groupBy())
        {
            NameToIndexMap unique_keys;
            ASTs & group_asts = group_by_ast->children;

            if (select_query->group_by_with_rollup)
                group_by_kind = GroupByKind::ROLLUP;
            else if (select_query->group_by_with_cube)
                group_by_kind = GroupByKind::CUBE;
            else if (select_query->group_by_with_grouping_sets && group_asts.size() > 1)
                group_by_kind = GroupByKind::GROUPING_SETS;
            else
                group_by_kind = GroupByKind::ORDINARY;
            bool use_nulls = group_by_kind != GroupByKind::ORDINARY && getContext()->getSettingsRef().group_by_use_nulls;

            /// For GROUPING SETS with multiple groups we always add virtual __grouping_set column
            /// With set number, which is used as an additional key at the stage of merging aggregating data.
            if (group_by_kind != GroupByKind::ORDINARY)
                aggregated_columns.emplace_back("__grouping_set", std::make_shared<DataTypeUInt64>());

            for (ssize_t i = 0; i < static_cast<ssize_t>(group_asts.size()); ++i)
            {
                ssize_t size = group_asts.size();

                if (getContext()->getSettingsRef().enable_positional_arguments)
                    replaceForPositionalArguments(group_asts[i], select_query, ASTSelectQuery::Expression::GROUP_BY);

                if (select_query->group_by_with_grouping_sets)
                {
                    ASTs group_elements_ast;
                    const ASTExpressionList * group_ast_element = group_asts[i]->as<const ASTExpressionList>();
                    group_elements_ast = group_ast_element->children;

                    NamesAndTypesList grouping_set_list;
                    ColumnNumbers grouping_set_indexes_list;

                    for (ssize_t j = 0; j < ssize_t(group_elements_ast.size()); ++j)
                    {
                        getRootActionsNoMakeSet(group_elements_ast[j], temp_actions, false);

                        ssize_t group_size = group_elements_ast.size();
                        const auto & column_name = group_elements_ast[j]->getColumnName();
                        const auto * node = temp_actions->tryFindInIndex(column_name);
                        if (!node)
                            throw Exception("Unknown identifier (in GROUP BY): " + column_name, ErrorCodes::UNKNOWN_IDENTIFIER);

                        /// Only removes constant keys if it's an initiator or distributed_group_by_no_merge is enabled.
                        if (getContext()->getClientInfo().distributed_depth == 0 || settings.distributed_group_by_no_merge > 0)
                        {
                            /// Constant expressions have non-null column pointer at this stage.
                            if (node->column && isColumnConst(*node->column))
                            {
                                select_query->group_by_with_constant_keys = true;

                                /// But don't remove last key column if no aggregate functions, otherwise aggregation will not work.
                                if (!aggregate_descriptions.empty() || group_size > 1)
                                {
                                    if (j + 1 < static_cast<ssize_t>(group_size))
                                        group_elements_ast[j] = std::move(group_elements_ast.back());

                                    group_elements_ast.pop_back();

                                    --j;
                                    continue;
                                }
                            }
                        }

                        NameAndTypePair key{column_name, use_nulls ? makeNullableSafe(node->result_type) : node->result_type };

                        grouping_set_list.push_back(key);

                        /// Aggregation keys are unique.
                        if (!unique_keys.contains(key.name))
                        {
                            unique_keys[key.name] = aggregation_keys.size();
                            grouping_set_indexes_list.push_back(aggregation_keys.size());
                            aggregation_keys.push_back(key);

                            /// Key is no longer needed, therefore we can save a little by moving it.
                            aggregated_columns.push_back(std::move(key));
                        }
                        else
                        {
                            grouping_set_indexes_list.push_back(unique_keys[key.name]);
                        }
                    }

                    aggregation_keys_list.push_back(std::move(grouping_set_list));
                    aggregation_keys_indexes_list.push_back(std::move(grouping_set_indexes_list));
                }
                else
                {
                    getRootActionsNoMakeSet(group_asts[i], temp_actions, false);

                    const auto & column_name = group_asts[i]->getColumnName();
                    const auto * node = temp_actions->tryFindInIndex(column_name);
                    if (!node)
                        throw Exception("Unknown identifier (in GROUP BY): " + column_name, ErrorCodes::UNKNOWN_IDENTIFIER);

                    /// Only removes constant keys if it's an initiator or distributed_group_by_no_merge is enabled.
                    if (getContext()->getClientInfo().distributed_depth == 0 || settings.distributed_group_by_no_merge > 0)
                    {
                        /// Constant expressions have non-null column pointer at this stage.
                        if (node->column && isColumnConst(*node->column))
                        {
                            select_query->group_by_with_constant_keys = true;

                            /// But don't remove last key column if no aggregate functions, otherwise aggregation will not work.
                            if (!aggregate_descriptions.empty() || size > 1)
                            {
                                if (i + 1 < static_cast<ssize_t>(size))
                                    group_asts[i] = std::move(group_asts.back());

                                group_asts.pop_back();

                                --i;
                                continue;
                            }
                        }
                    }

                    NameAndTypePair key = NameAndTypePair{ column_name, use_nulls ? makeNullableSafe(node->result_type) : node->result_type };

                    /// Aggregation keys are uniqued.
                    if (!unique_keys.contains(key.name))
                    {
                        unique_keys[key.name] = aggregation_keys.size();
                        aggregation_keys.push_back(key);

                        /// Key is no longer needed, therefore we can save a little by moving it.
                        aggregated_columns.push_back(std::move(key));
                    }
                }
            }

            if (!select_query->group_by_with_grouping_sets)
            {
                auto & list = aggregation_keys_indexes_list.emplace_back();
                for (size_t i = 0; i < aggregation_keys.size(); ++i)
                    list.push_back(i);
            }

            if (group_asts.empty())
            {
                select_query->setExpression(ASTSelectQuery::Expression::GROUP_BY, {});
                has_aggregation = select_query->having() || !aggregate_descriptions.empty();
            }
        }

        /// Constant expressions are already removed during first 'analyze' run.
        /// So for second `analyze` information is taken from select_query.
        has_const_aggregation_keys = select_query->group_by_with_constant_keys;
    }
    else
        aggregated_columns = temp_actions->getNamesAndTypesList();

    for (const auto & desc : aggregate_descriptions)
        aggregated_columns.emplace_back(desc.column_name, desc.function->getReturnType());
}


void ExpressionAnalyzer::initGlobalSubqueriesAndExternalTables(bool do_global, bool is_explain)
{
    if (do_global)
    {
        GlobalSubqueriesVisitor::Data subqueries_data(
            getContext(), subquery_depth, isRemoteStorage(), is_explain, external_tables, subqueries_for_sets, has_global_subqueries);
        GlobalSubqueriesVisitor(subqueries_data).visit(query);
    }
}


void ExpressionAnalyzer::tryMakeSetForIndexFromSubquery(const ASTPtr & subquery_or_table_name, const SelectQueryOptions & query_options)
{
    auto set_key = PreparedSetKey::forSubquery(*subquery_or_table_name);

    if (prepared_sets.contains(set_key))
        return; /// Already prepared.

    if (auto set_ptr_from_storage_set = isPlainStorageSetInSubquery(subquery_or_table_name))
    {
        prepared_sets.insert({set_key, set_ptr_from_storage_set});
        return;
    }

    auto interpreter_subquery = interpretSubquery(subquery_or_table_name, getContext(), {}, query_options);
    auto io = interpreter_subquery->execute();
    PullingAsyncPipelineExecutor executor(io.pipeline);

    SetPtr set = std::make_shared<Set>(settings.size_limits_for_set, true, getContext()->getSettingsRef().transform_null_in);
    set->setHeader(executor.getHeader().getColumnsWithTypeAndName());

    Block block;
    while (executor.pull(block))
    {
        if (block.rows() == 0)
            continue;

        /// If the limits have been exceeded, give up and let the default subquery processing actions take place.
        if (!set->insertFromBlock(block.getColumnsWithTypeAndName()))
            return;
    }

    set->finishInsert();

    prepared_sets[set_key] = std::move(set);
}

SetPtr ExpressionAnalyzer::isPlainStorageSetInSubquery(const ASTPtr & subquery_or_table_name)
{
    const auto * table = subquery_or_table_name->as<ASTTableIdentifier>();
    if (!table)
        return nullptr;
    auto table_id = getContext()->resolveStorageID(subquery_or_table_name);
    const auto storage = DatabaseCatalog::instance().getTable(table_id, getContext());
    if (storage->getName() != "Set")
        return nullptr;
    const auto storage_set = std::dynamic_pointer_cast<StorageSet>(storage);
    return storage_set->getSet();
}


/// Performance optimization for IN() if storage supports it.
void SelectQueryExpressionAnalyzer::makeSetsForIndex(const ASTPtr & node)
{
    if (!node || !storage() || !storage()->supportsIndexForIn())
        return;

    for (auto & child : node->children)
    {
        /// Don't descend into subqueries.
        if (child->as<ASTSubquery>())
            continue;

        /// Don't descend into lambda functions
        const auto * func = child->as<ASTFunction>();
        if (func && func->name == "lambda")
            continue;

        makeSetsForIndex(child);
    }

    const auto * func = node->as<ASTFunction>();
    if (func && functionIsInOrGlobalInOperator(func->name))
    {
        const IAST & args = *func->arguments;
        const ASTPtr & left_in_operand = args.children.at(0);

        if (storage()->mayBenefitFromIndexForIn(left_in_operand, getContext(), metadata_snapshot))
        {
            const ASTPtr & arg = args.children.at(1);
            if (arg->as<ASTSubquery>() || arg->as<ASTTableIdentifier>())
            {
                if (settings.use_index_for_in_with_subqueries)
                    tryMakeSetForIndexFromSubquery(arg, query_options);
            }
            else
            {
                auto temp_actions = std::make_shared<ActionsDAG>(columns_after_join);
                getRootActions(left_in_operand, true, temp_actions);

                if (temp_actions->tryFindInIndex(left_in_operand->getColumnName()))
                    makeExplicitSet(func, *temp_actions, true, getContext(), settings.size_limits_for_set, prepared_sets);
            }
        }
    }
}


void ExpressionAnalyzer::getRootActions(const ASTPtr & ast, bool no_makeset_for_subqueries, ActionsDAGPtr & actions, bool only_consts)
{
    LogAST log;
    ActionsVisitor::Data visitor_data(
        getContext(),
        settings.size_limits_for_set,
        subquery_depth,
        sourceColumns(),
        std::move(actions),
        prepared_sets,
        subqueries_for_sets,
        no_makeset_for_subqueries,
        false /* no_makeset */,
        only_consts,
        !isRemoteStorage() /* create_source_for_in */,
        getAggregationKeysInfo());
    ActionsVisitor(visitor_data, log.stream()).visit(ast);
    actions = visitor_data.getActions();
}

void ExpressionAnalyzer::getRootActionsNoMakeSet(const ASTPtr & ast, ActionsDAGPtr & actions, bool only_consts)
{
    LogAST log;
    ActionsVisitor::Data visitor_data(
        getContext(),
        settings.size_limits_for_set,
        subquery_depth,
        sourceColumns(),
        std::move(actions),
        prepared_sets,
        subqueries_for_sets,
        true /* no_makeset_for_subqueries, no_makeset implies no_makeset_for_subqueries */,
        true /* no_makeset */,
        only_consts,
        !isRemoteStorage() /* create_source_for_in */,
        getAggregationKeysInfo());
    ActionsVisitor(visitor_data, log.stream()).visit(ast);
    actions = visitor_data.getActions();
}


void ExpressionAnalyzer::getRootActionsForHaving(
    const ASTPtr & ast, bool no_makeset_for_subqueries, ActionsDAGPtr & actions, bool only_consts)
{
    LogAST log;
    ActionsVisitor::Data visitor_data(
        getContext(),
        settings.size_limits_for_set,
        subquery_depth,
        sourceColumns(),
        std::move(actions),
        prepared_sets,
        subqueries_for_sets,
        no_makeset_for_subqueries,
        false /* no_makeset */,
        only_consts,
        true /* create_source_for_in */,
        getAggregationKeysInfo());
    ActionsVisitor(visitor_data, log.stream()).visit(ast);
    actions = visitor_data.getActions();
}


void ExpressionAnalyzer::getRootActionsForWindowFunctions(const ASTPtr & ast, bool no_makeset_for_subqueries, ActionsDAGPtr & actions)
{
    LogAST log;
    ActionsVisitor::Data visitor_data(
        getContext(),
        settings.size_limits_for_set,
        subquery_depth,
        sourceColumns(),
        std::move(actions),
        prepared_sets,
        subqueries_for_sets,
        no_makeset_for_subqueries,
        false /* no_makeset */,
        false /*only_consts */,
        !isRemoteStorage() /* create_source_for_in */,
        getAggregationKeysInfo(),
        true);
    ActionsVisitor(visitor_data, log.stream()).visit(ast);
    actions = visitor_data.getActions();
}


void ExpressionAnalyzer::makeAggregateDescriptions(ActionsDAGPtr & actions, AggregateDescriptions & descriptions)
{
    for (const ASTFunction * node : aggregates())
    {
        AggregateDescription aggregate;
        if (node->arguments)
            getRootActionsNoMakeSet(node->arguments, actions);

        aggregate.column_name = node->getColumnName();

        const ASTs & arguments = node->arguments ? node->arguments->children : ASTs();
        aggregate.argument_names.resize(arguments.size());
        DataTypes types(arguments.size());

        for (size_t i = 0; i < arguments.size(); ++i)
        {
            const std::string & name = arguments[i]->getColumnName();
            const auto * dag_node = actions->tryFindInIndex(name);
            if (!dag_node)
            {
                throw Exception(ErrorCodes::UNKNOWN_IDENTIFIER,
                    "Unknown identifier '{}' in aggregate function '{}'",
                    name, node->formatForErrorMessage());
            }

            types[i] = dag_node->result_type;
            aggregate.argument_names[i] = name;
        }

        AggregateFunctionProperties properties;
        aggregate.parameters = (node->parameters) ? getAggregateFunctionParametersArray(node->parameters, "", getContext()) : Array();
        aggregate.function = AggregateFunctionFactory::instance().get(node->name, types, aggregate.parameters, properties);

        descriptions.push_back(aggregate);
    }
}

void ExpressionAnalyzer::makeWindowDescriptionFromAST(const Context & context_,
    const WindowDescriptions & existing_descriptions,
    WindowDescription & desc, const IAST * ast)
{
    const auto & definition = ast->as<const ASTWindowDefinition &>();

    if (!definition.parent_window_name.empty())
    {
        auto it = existing_descriptions.find(definition.parent_window_name);
        if (it == existing_descriptions.end())
        {
            throw Exception(ErrorCodes::BAD_ARGUMENTS,
                "Window definition '{}' references an unknown window '{}'",
                definition.formatForErrorMessage(),
                definition.parent_window_name);
        }

        const auto & parent = it->second;
        desc.partition_by = parent.partition_by;
        desc.order_by = parent.order_by;
        desc.frame = parent.frame;

        // If an existing_window_name is specified it must refer to an earlier
        // entry in the WINDOW list; the new window copies its partitioning clause
        // from that entry, as well as its ordering clause if any. In this case
        // the new window cannot specify its own PARTITION BY clause, and it can
        // specify ORDER BY only if the copied window does not have one. The new
        // window always uses its own frame clause; the copied window must not
        // specify a frame clause.
        // -- https://www.postgresql.org/docs/current/sql-select.html
        if (definition.partition_by)
        {
            throw Exception(ErrorCodes::BAD_ARGUMENTS,
                "Derived window definition '{}' is not allowed to override PARTITION BY",
                definition.formatForErrorMessage());
        }

        if (definition.order_by && !parent.order_by.empty())
        {
            throw Exception(ErrorCodes::BAD_ARGUMENTS,
                "Derived window definition '{}' is not allowed to override a non-empty ORDER BY",
                definition.formatForErrorMessage());
        }

        if (!parent.frame.is_default)
        {
            throw Exception(ErrorCodes::BAD_ARGUMENTS,
                "Parent window '{}' is not allowed to define a frame: while processing derived window definition '{}'",
                definition.parent_window_name,
                definition.formatForErrorMessage());
        }
    }

    if (definition.partition_by)
    {
        for (const auto & column_ast : definition.partition_by->children)
        {
            const auto * with_alias = dynamic_cast<const ASTWithAlias *>(
                column_ast.get());
            if (!with_alias)
            {
                throw Exception(ErrorCodes::BAD_ARGUMENTS,
                    "Expected a column in PARTITION BY in window definition,"
                    " got '{}'",
                    column_ast->formatForErrorMessage());
            }
            desc.partition_by.push_back(SortColumnDescription(
                    with_alias->getColumnName(), 1 /* direction */,
                    1 /* nulls_direction */));

            auto actions_dag = std::make_shared<ActionsDAG>(columns_after_join);
            getRootActions(column_ast, false, actions_dag);
            desc.partition_by_actions.push_back(std::move(actions_dag));
        }
    }

    if (definition.order_by)
    {
        for (const auto & column_ast
            : definition.order_by->children)
        {
            // Parser should have checked that we have a proper element here.
            const auto & order_by_element
                = column_ast->as<ASTOrderByElement &>();
            // Ignore collation for now.
            desc.order_by.push_back(
                SortColumnDescription(
                    order_by_element.children.front()->getColumnName(),
                    order_by_element.direction,
                    order_by_element.nulls_direction));

            auto actions_dag = std::make_shared<ActionsDAG>(columns_after_join);
            getRootActions(column_ast, false, actions_dag);
            desc.order_by_actions.push_back(std::move(actions_dag));
        }
    }

    desc.full_sort_description = desc.partition_by;
    desc.full_sort_description.insert(desc.full_sort_description.end(),
        desc.order_by.begin(), desc.order_by.end());

    if (definition.frame_type != WindowFrame::FrameType::Rows
        && definition.frame_type != WindowFrame::FrameType::Range)
    {
        throw Exception(ErrorCodes::NOT_IMPLEMENTED,
            "Window frame '{}' is not implemented (while processing '{}')",
            definition.frame_type,
            ast->formatForErrorMessage());
    }

    desc.frame.is_default = definition.frame_is_default;
    desc.frame.type = definition.frame_type;
    desc.frame.begin_type = definition.frame_begin_type;
    desc.frame.begin_preceding = definition.frame_begin_preceding;
    desc.frame.end_type = definition.frame_end_type;
    desc.frame.end_preceding = definition.frame_end_preceding;

    if (definition.frame_end_type == WindowFrame::BoundaryType::Offset)
    {
        auto [value, _] = evaluateConstantExpression(definition.frame_end_offset,
            context_.shared_from_this());
        desc.frame.end_offset = value;
    }

    if (definition.frame_begin_type == WindowFrame::BoundaryType::Offset)
    {
        auto [value, _] = evaluateConstantExpression(definition.frame_begin_offset,
            context_.shared_from_this());
        desc.frame.begin_offset = value;
    }
}

void ExpressionAnalyzer::makeWindowDescriptions(ActionsDAGPtr actions)
{
    auto current_context = getContext();

    // Window definitions from the WINDOW clause
    const auto * select_query = query->as<ASTSelectQuery>();
    if (select_query && select_query->window())
    {
        for (const auto & ptr : select_query->window()->children)
        {
            const auto & elem = ptr->as<const ASTWindowListElement &>();
            WindowDescription desc;
            desc.window_name = elem.name;
            makeWindowDescriptionFromAST(*current_context, window_descriptions,
                desc, elem.definition.get());

            auto [it, inserted] = window_descriptions.insert(
                {desc.window_name, desc});

            if (!inserted)
            {
                throw Exception(ErrorCodes::BAD_ARGUMENTS,
                    "Window '{}' is defined twice in the WINDOW clause",
                    desc.window_name);
            }
        }
    }

    // Window functions
    for (const ASTFunction * function_node : syntax->window_function_asts)
    {
        assert(function_node->is_window_function);

        WindowFunctionDescription window_function;
        window_function.function_node = function_node;
        window_function.column_name
            = window_function.function_node->getColumnName();
        window_function.function_parameters
            = window_function.function_node->parameters
                ? getAggregateFunctionParametersArray(
                    window_function.function_node->parameters, "", getContext())
                : Array();

        // Requiring a constant reference to a shared pointer to non-const AST
        // doesn't really look sane, but the visitor does indeed require it.
        // Hence we clone the node (not very sane either, I know).
        getRootActionsNoMakeSet(window_function.function_node->clone(), actions);

        const ASTs & arguments
            = window_function.function_node->arguments->children;
        window_function.argument_types.resize(arguments.size());
        window_function.argument_names.resize(arguments.size());
        for (size_t i = 0; i < arguments.size(); ++i)
        {
            const std::string & name = arguments[i]->getColumnName();
            const auto * node = actions->tryFindInIndex(name);

            if (!node)
            {
                throw Exception(ErrorCodes::UNKNOWN_IDENTIFIER,
                    "Unknown identifier '{}' in window function '{}'",
                    name, window_function.function_node->formatForErrorMessage());
            }

            window_function.argument_types[i] = node->result_type;
            window_function.argument_names[i] = name;
        }

        AggregateFunctionProperties properties;
        window_function.aggregate_function
            = AggregateFunctionFactory::instance().get(
                window_function.function_node->name,
                window_function.argument_types,
                window_function.function_parameters, properties);

        // Find the window corresponding to this function. It may be either
        // referenced by name and previously defined in WINDOW clause, or it
        // may be defined inline.
        if (!function_node->window_name.empty())
        {
            auto it = window_descriptions.find(function_node->window_name);
            if (it == std::end(window_descriptions))
            {
                throw Exception(ErrorCodes::UNKNOWN_IDENTIFIER,
                    "Window '{}' is not defined (referenced by '{}')",
                    function_node->window_name,
                    function_node->formatForErrorMessage());
            }

            it->second.window_functions.push_back(window_function);
        }
        else
        {
            const auto & definition = function_node->window_definition->as<
                const ASTWindowDefinition &>();
            WindowDescription desc;
            desc.window_name = definition.getDefaultWindowName();
            makeWindowDescriptionFromAST(*current_context, window_descriptions,
                desc, &definition);

            auto [it, inserted] = window_descriptions.insert(
                {desc.window_name, desc});

            if (!inserted)
            {
                assert(it->second.full_sort_description
                    == desc.full_sort_description);
            }

            it->second.window_functions.push_back(window_function);
        }
    }

    bool compile_sort_description = current_context->getSettingsRef().compile_sort_description;
    size_t min_count_to_compile_sort_description = current_context->getSettingsRef().min_count_to_compile_sort_description;

    for (auto & [_, window_description] : window_descriptions)
    {
        window_description.full_sort_description.compile_sort_description = compile_sort_description;
        window_description.full_sort_description.min_count_to_compile_sort_description = min_count_to_compile_sort_description;

        window_description.partition_by.compile_sort_description = compile_sort_description;
        window_description.partition_by.min_count_to_compile_sort_description = min_count_to_compile_sort_description;
    }
}


const ASTSelectQuery * ExpressionAnalyzer::getSelectQuery() const
{
    const auto * select_query = query->as<ASTSelectQuery>();
    if (!select_query)
        throw Exception("Not a select query", ErrorCodes::LOGICAL_ERROR);
    return select_query;
}

const ASTSelectQuery * SelectQueryExpressionAnalyzer::getAggregatingQuery() const
{
    if (!has_aggregation)
        throw Exception("No aggregation", ErrorCodes::LOGICAL_ERROR);
    return getSelectQuery();
}

/// "Big" ARRAY JOIN.
ArrayJoinActionPtr ExpressionAnalyzer::addMultipleArrayJoinAction(ActionsDAGPtr & actions, bool array_join_is_left) const
{
    NameSet result_columns;
    for (const auto & result_source : syntax->array_join_result_to_source)
    {
        /// Assign new names to columns, if needed.
        if (result_source.first != result_source.second)
        {
            const auto & node = actions->findInIndex(result_source.second);
            actions->getIndex().push_back(&actions->addAlias(node, result_source.first));
        }

        /// Make ARRAY JOIN (replace arrays with their insides) for the columns in these new names.
        result_columns.insert(result_source.first);
    }

    return std::make_shared<ArrayJoinAction>(result_columns, array_join_is_left, getContext());
}

ArrayJoinActionPtr SelectQueryExpressionAnalyzer::appendArrayJoin(ExpressionActionsChain & chain, ActionsDAGPtr & before_array_join, bool only_types)
{
    const auto * select_query = getSelectQuery();

    auto [array_join_expression_list, is_array_join_left] = select_query->arrayJoinExpressionList();
    if (!array_join_expression_list)
        return nullptr;

    ExpressionActionsChain::Step & step = chain.lastStep(sourceColumns());

    getRootActions(array_join_expression_list, only_types, step.actions());

    auto array_join = addMultipleArrayJoinAction(step.actions(), is_array_join_left);
    before_array_join = chain.getLastActions();

    chain.steps.push_back(std::make_unique<ExpressionActionsChain::ArrayJoinStep>(array_join, step.getResultColumns()));

    chain.addStep();

    return array_join;
}

bool SelectQueryExpressionAnalyzer::appendJoinLeftKeys(ExpressionActionsChain & chain, bool only_types)
{
    ExpressionActionsChain::Step & step = chain.lastStep(columns_after_array_join);

    getRootActions(analyzedJoin().leftKeysList(), only_types, step.actions());
    return true;
}

JoinPtr SelectQueryExpressionAnalyzer::appendJoin(
    ExpressionActionsChain & chain,
    ActionsDAGPtr & converting_join_columns)
{
    const ColumnsWithTypeAndName & left_sample_columns = chain.getLastStep().getResultColumns();

    JoinPtr join = makeJoin(*syntax->ast_join, left_sample_columns, converting_join_columns);

    if (converting_join_columns)
    {
        chain.steps.push_back(std::make_unique<ExpressionActionsChain::ExpressionActionsStep>(converting_join_columns));
        chain.addStep();
    }

    ExpressionActionsChain::Step & step = chain.lastStep(columns_after_array_join);
    chain.steps.push_back(std::make_unique<ExpressionActionsChain::JoinStep>(
        syntax->analyzed_join, join, step.getResultColumns()));
    chain.addStep();
    return join;
}

static ActionsDAGPtr createJoinedBlockActions(ContextPtr context, const TableJoin & analyzed_join)
{
    ASTPtr expression_list = analyzed_join.rightKeysList();
    auto syntax_result = TreeRewriter(context).analyze(expression_list, analyzed_join.columnsFromJoinedTable());
    return ExpressionAnalyzer(expression_list, syntax_result, context).getActionsDAG(true, false);
}

static std::shared_ptr<IJoin> chooseJoinAlgorithm(std::shared_ptr<TableJoin> analyzed_join, const Block & right_sample_block, ContextPtr context)
{
    /// HashJoin with Dictionary optimisation
    if (analyzed_join->tryInitDictJoin(right_sample_block, context))
        return std::make_shared<HashJoin>(analyzed_join, right_sample_block);

    bool allow_merge_join = analyzed_join->allowMergeJoin();
    if (analyzed_join->forceHashJoin() || (analyzed_join->preferMergeJoin() && !allow_merge_join))
    {
        if (analyzed_join->allowParallelHashJoin())
        {
            return std::make_shared<ConcurrentHashJoin>(context, analyzed_join, context->getSettings().max_threads, right_sample_block);
        }
        return std::make_shared<HashJoin>(analyzed_join, right_sample_block);
    }
    else if (analyzed_join->forceMergeJoin() || (analyzed_join->preferMergeJoin() && allow_merge_join))
    {
        return std::make_shared<MergeJoin>(analyzed_join, right_sample_block);
    }
    else if (analyzed_join->forceFullSortingMergeJoin())
    {
        if (analyzed_join->getClauses().size() != 1)
            throw Exception("Full sorting merge join is supported only for single-condition joins", ErrorCodes::NOT_IMPLEMENTED);
        if (analyzed_join->isSpecialStorage())
            throw Exception("Full sorting merge join is not supported for special storage", ErrorCodes::NOT_IMPLEMENTED);
        return std::make_shared<FullSortingMergeJoin>(analyzed_join, right_sample_block);
    }
    return std::make_shared<JoinSwitcher>(analyzed_join, right_sample_block);
}

static std::unique_ptr<QueryPlan> buildJoinedPlan(
    ContextPtr context,
    const ASTTablesInSelectQueryElement & join_element,
    TableJoin & analyzed_join,
    SelectQueryOptions query_options)
{
    /// Actions which need to be calculated on joined block.
    auto joined_block_actions = createJoinedBlockActions(context, analyzed_join);
    NamesWithAliases required_columns_with_aliases = analyzed_join.getRequiredColumns(
        Block(joined_block_actions->getResultColumns()), joined_block_actions->getRequiredColumns().getNames());

    Names original_right_column_names;
    for (auto & pr : required_columns_with_aliases)
        original_right_column_names.push_back(pr.first);

    /** For GLOBAL JOINs (in the case, for example, of the push method for executing GLOBAL subqueries), the following occurs
        * - in the addExternalStorage function, the JOIN (SELECT ...) subquery is replaced with JOIN _data1,
        *   in the subquery_for_set object this subquery is exposed as source and the temporary table _data1 as the `table`.
        * - this function shows the expression JOIN _data1.
        * - JOIN tables will need aliases to correctly resolve USING clause.
        */
    auto interpreter = interpretSubquery(
        join_element.table_expression,
        context,
        original_right_column_names,
        query_options.copy().setWithAllColumns().ignoreProjections(false).ignoreAlias(false));
    auto joined_plan = std::make_unique<QueryPlan>();
    interpreter->buildQueryPlan(*joined_plan);
    {
        Block original_right_columns = interpreter->getSampleBlock();
        auto rename_dag = std::make_unique<ActionsDAG>(original_right_columns.getColumnsWithTypeAndName());
        for (const auto & name_with_alias : required_columns_with_aliases)
        {
            if (name_with_alias.first != name_with_alias.second && original_right_columns.has(name_with_alias.first))
            {
                auto pos = original_right_columns.getPositionByName(name_with_alias.first);
                const auto & alias = rename_dag->addAlias(*rename_dag->getInputs()[pos], name_with_alias.second);
                rename_dag->getIndex()[pos] = &alias;
            }
        }

        auto rename_step = std::make_unique<ExpressionStep>(joined_plan->getCurrentDataStream(), std::move(rename_dag));
        rename_step->setStepDescription("Rename joined columns");
        joined_plan->addStep(std::move(rename_step));
    }

    auto joined_actions_step = std::make_unique<ExpressionStep>(joined_plan->getCurrentDataStream(), std::move(joined_block_actions));
    joined_actions_step->setStepDescription("Joined actions");
    joined_plan->addStep(std::move(joined_actions_step));

    return joined_plan;
}

std::shared_ptr<DirectKeyValueJoin> tryKeyValueJoin(std::shared_ptr<TableJoin> analyzed_join, const Block & right_sample_block)
{
    auto error_or_null = [&](const String & msg)
    {
        if (analyzed_join->isForcedAlgorithm(JoinAlgorithm::DIRECT))
            throw DB::Exception(ErrorCodes::UNSUPPORTED_METHOD, "Can't use '{}' join algorithm: {}", JoinAlgorithm::DIRECT, msg);
        return nullptr;
    };

    if (!analyzed_join->isAllowedAlgorithm(JoinAlgorithm::DIRECT))
        return nullptr;

    auto storage = analyzed_join->getStorageKeyValue();
    if (!storage)
        return error_or_null("unsupported storage");

    if (!isInnerOrLeft(analyzed_join->kind()))
        return error_or_null("illegal kind");

    if (analyzed_join->strictness() != ASTTableJoin::Strictness::All &&
        analyzed_join->strictness() != ASTTableJoin::Strictness::Any &&
        analyzed_join->strictness() != ASTTableJoin::Strictness::RightAny)
        return error_or_null("illegal strictness");

    const auto & clauses = analyzed_join->getClauses();
    bool only_one_key = clauses.size() == 1 &&
        clauses[0].key_names_left.size() == 1 &&
        clauses[0].key_names_right.size() == 1 &&
        !clauses[0].on_filter_condition_left &&
        !clauses[0].on_filter_condition_right;

    if (!only_one_key)
        return error_or_null("multiple keys is not allowed");

    String key_name = clauses[0].key_names_right[0];
    String original_key_name = analyzed_join->getOriginalName(key_name);
    const auto & storage_primary_key = storage->getPrimaryKey();
    if (storage_primary_key.size() != 1 || storage_primary_key[0] != original_key_name)
    {
        return error_or_null(fmt::format("key '{}'{} doesn't match storage '{}'",
            key_name, (key_name != original_key_name ? " (aka '" + original_key_name + "')" : ""), fmt::join(storage_primary_key, ",")));
    }

    return std::make_shared<DirectKeyValueJoin>(analyzed_join, right_sample_block, storage);
}

JoinPtr SelectQueryExpressionAnalyzer::makeJoin(
    const ASTTablesInSelectQueryElement & join_element,
    const ColumnsWithTypeAndName & left_columns,
    ActionsDAGPtr & left_convert_actions)
{
    /// Two JOINs are not supported with the same subquery, but different USINGs.

    if (joined_plan)
        throw Exception(ErrorCodes::LOGICAL_ERROR, "Table join was already created for query");

    ActionsDAGPtr right_convert_actions = nullptr;

    const auto & analyzed_join = syntax->analyzed_join;

    if (auto storage = analyzed_join->getStorageJoin())
    {
        auto right_columns = storage->getRightSampleBlock().getColumnsWithTypeAndName();
        std::tie(left_convert_actions, right_convert_actions) = analyzed_join->createConvertingActions(left_columns, right_columns);
        return storage->getJoinLocked(analyzed_join, getContext());
    }

    joined_plan = buildJoinedPlan(getContext(), join_element, *analyzed_join, query_options);

    const ColumnsWithTypeAndName & right_columns = joined_plan->getCurrentDataStream().header.getColumnsWithTypeAndName();
    std::tie(left_convert_actions, right_convert_actions) = analyzed_join->createConvertingActions(left_columns, right_columns);
    if (right_convert_actions)
    {
        auto converting_step = std::make_unique<ExpressionStep>(joined_plan->getCurrentDataStream(), right_convert_actions);
        converting_step->setStepDescription("Convert joined columns");
        joined_plan->addStep(std::move(converting_step));
    }

    const Block & right_sample_block = joined_plan->getCurrentDataStream().header;
    if (JoinPtr kvjoin = tryKeyValueJoin(analyzed_join, right_sample_block))
    {
        joined_plan.reset();
        return kvjoin;
    }

    JoinPtr join = chooseJoinAlgorithm(analyzed_join, right_sample_block, getContext());

    /// Do not make subquery for join over dictionary.
    if (analyzed_join->getDictionaryReader())
        joined_plan.reset();

    return join;
}

ActionsDAGPtr SelectQueryExpressionAnalyzer::appendPrewhere(
    ExpressionActionsChain & chain, bool only_types)
{
    const auto * select_query = getSelectQuery();
    if (!select_query->prewhere())
        return nullptr;

    Names first_action_names;
    if (!chain.steps.empty())
        first_action_names = chain.steps.front()->getRequiredColumns().getNames();

    auto & step = chain.lastStep(sourceColumns());
    getRootActions(select_query->prewhere(), only_types, step.actions());
    String prewhere_column_name = select_query->prewhere()->getColumnName();
    step.addRequiredOutput(prewhere_column_name);

    const auto & node = step.actions()->findInIndex(prewhere_column_name);
    auto filter_type = node.result_type;
    if (!filter_type->canBeUsedInBooleanContext())
        throw Exception("Invalid type for filter in PREWHERE: " + filter_type->getName(),
                        ErrorCodes::ILLEGAL_TYPE_OF_COLUMN_FOR_FILTER);

    ActionsDAGPtr prewhere_actions;
    {
        /// Remove unused source_columns from prewhere actions.
        auto tmp_actions_dag = std::make_shared<ActionsDAG>(sourceColumns());
        getRootActions(select_query->prewhere(), only_types, tmp_actions_dag);
        /// Constants cannot be removed since they can be used in other parts of the query.
        /// And if they are not used anywhere, except PREWHERE, they will be removed on the next step.
        tmp_actions_dag->removeUnusedActions(
            NameSet{prewhere_column_name},
            /* allow_remove_inputs= */ true,
            /* allow_constant_folding= */ false);

        auto required_columns = tmp_actions_dag->getRequiredColumnsNames();
        NameSet required_source_columns(required_columns.begin(), required_columns.end());
        required_source_columns.insert(first_action_names.begin(), first_action_names.end());

        auto names = step.actions()->getNames();
        NameSet name_set(names.begin(), names.end());

        for (const auto & column : sourceColumns())
            if (!required_source_columns.contains(column.name))
                name_set.erase(column.name);

        Names required_output(name_set.begin(), name_set.end());
        prewhere_actions = chain.getLastActions();
        prewhere_actions->removeUnusedActions(required_output);
    }

    {
        /// Add empty action with input = {prewhere actions output} + {unused source columns}
        /// Reasons:
        /// 1. Remove remove source columns which are used only in prewhere actions during prewhere actions execution.
        ///    Example: select A prewhere B > 0. B can be removed at prewhere step.
        /// 2. Store side columns which were calculated during prewhere actions execution if they are used.
        ///    Example: select F(A) prewhere F(A) > 0. F(A) can be saved from prewhere step.
        /// 3. Check if we can remove filter column at prewhere step. If we can, action will store single REMOVE_COLUMN.
        ColumnsWithTypeAndName columns = prewhere_actions->getResultColumns();
        auto required_columns = prewhere_actions->getRequiredColumns();
        NameSet prewhere_input_names;
        NameSet unused_source_columns;

        for (const auto & col : required_columns)
            prewhere_input_names.insert(col.name);

        for (const auto & column : sourceColumns())
        {
            if (!prewhere_input_names.contains(column.name))
            {
                columns.emplace_back(column.type, column.name);
                unused_source_columns.emplace(column.name);
            }
        }

        chain.steps.emplace_back(
            std::make_unique<ExpressionActionsChain::ExpressionActionsStep>(std::make_shared<ActionsDAG>(std::move(columns))));
        chain.steps.back()->additional_input = std::move(unused_source_columns);
        chain.getLastActions();
        chain.addStep();
    }

    return prewhere_actions;
}

bool SelectQueryExpressionAnalyzer::appendWhere(ExpressionActionsChain & chain, bool only_types)
{
    const auto * select_query = getSelectQuery();

    if (!select_query->where())
        return false;

    ExpressionActionsChain::Step & step = chain.lastStep(columns_after_join);

    getRootActions(select_query->where(), only_types, step.actions());

    auto where_column_name = select_query->where()->getColumnName();
    step.addRequiredOutput(where_column_name);

    const auto & node = step.actions()->findInIndex(where_column_name);
    auto filter_type = node.result_type;
    if (!filter_type->canBeUsedInBooleanContext())
        throw Exception("Invalid type for filter in WHERE: " + filter_type->getName(),
                        ErrorCodes::ILLEGAL_TYPE_OF_COLUMN_FOR_FILTER);

    return true;
}

bool SelectQueryExpressionAnalyzer::appendGroupBy(ExpressionActionsChain & chain, bool only_types, bool optimize_aggregation_in_order,
                                                  ManyExpressionActions & group_by_elements_actions)
{
    const auto * select_query = getAggregatingQuery();

    if (!select_query->groupBy())
        return false;

    ExpressionActionsChain::Step & step = chain.lastStep(columns_after_join);

    ASTs asts = select_query->groupBy()->children;
    if (select_query->group_by_with_grouping_sets)
    {
        for (const auto & ast : asts)
        {
            for (const auto & ast_element : ast->children)
            {
                step.addRequiredOutput(ast_element->getColumnName());
                getRootActions(ast_element, only_types, step.actions());
            }
        }
    }
    else
    {
        for (const auto & ast : asts)
        {
            step.addRequiredOutput(ast->getColumnName());
            getRootActions(ast, only_types, step.actions());
        }
    }

    if (optimize_aggregation_in_order)
    {
        for (auto & child : asts)
        {
            auto actions_dag = std::make_shared<ActionsDAG>(columns_after_join);
            getRootActions(child, only_types, actions_dag);
            group_by_elements_actions.emplace_back(
                std::make_shared<ExpressionActions>(actions_dag, ExpressionActionsSettings::fromContext(getContext(), CompileExpressions::yes)));
        }
    }

    return true;
}

void SelectQueryExpressionAnalyzer::appendAggregateFunctionsArguments(ExpressionActionsChain & chain, bool only_types)
{
    const auto * select_query = getAggregatingQuery();

    ExpressionActionsChain::Step & step = chain.lastStep(columns_after_join);

    for (const auto & desc : aggregate_descriptions)
        for (const auto & name : desc.argument_names)
            step.addRequiredOutput(name);

    /// Collect aggregates removing duplicates by node.getColumnName()
    /// It's not clear why we recollect aggregates (for query parts) while we're able to use previously collected ones (for entire query)
    /// @note The original recollection logic didn't remove duplicates.
    GetAggregatesVisitor::Data data;
    GetAggregatesVisitor(data).visit(select_query->select());

    if (select_query->having())
        GetAggregatesVisitor(data).visit(select_query->having());

    if (select_query->orderBy())
        GetAggregatesVisitor(data).visit(select_query->orderBy());

    /// TODO: data.aggregates -> aggregates()
    for (const ASTFunction * node : data.aggregates)
        if (node->arguments)
            for (auto & argument : node->arguments->children)
                getRootActions(argument, only_types, step.actions());
}

void SelectQueryExpressionAnalyzer::appendWindowFunctionsArguments(
    ExpressionActionsChain & chain, bool /* only_types */)
{
    ExpressionActionsChain::Step & step = chain.lastStep(aggregated_columns);

    // (1) Add actions for window functions and the columns they require.
    // (2) Mark the columns that are really required. We have to mark them as
    //     required because we finish the expression chain before processing the
    //     window functions.
    // The required columns are:
    //  (a) window function arguments,
    //  (b) the columns from PARTITION BY and ORDER BY.

    // (1a) Actions for PARTITION BY and ORDER BY for windows defined in the
    // WINDOW clause. The inline window definitions will be processed
    // recursively together with (1b) as ASTFunction::window_definition.
    if (getSelectQuery()->window())
    {
        getRootActionsNoMakeSet(getSelectQuery()->window(), step.actions());
    }

    for (const auto & [_, w] : window_descriptions)
    {
        for (const auto & f : w.window_functions)
        {
            // (1b) Actions for function arguments, and also the inline window
            // definitions (1a).
            // Requiring a constant reference to a shared pointer to non-const AST
            // doesn't really look sane, but the visitor does indeed require it.
            getRootActionsNoMakeSet(f.function_node->clone(), step.actions());

            // (2b) Required function argument columns.
            for (const auto & a : f.function_node->arguments->children)
            {
                step.addRequiredOutput(a->getColumnName());
            }
        }

        // (2a) Required PARTITION BY and ORDER BY columns.
        for (const auto & c : w.full_sort_description)
        {
            step.addRequiredOutput(c.column_name);
        }
    }
}

void SelectQueryExpressionAnalyzer::appendExpressionsAfterWindowFunctions(ExpressionActionsChain & chain, bool /* only_types */)
{
    ExpressionActionsChain::Step & step = chain.lastStep(columns_after_window);
    for (const auto & expression : syntax->expressions_with_window_function)
    {
        getRootActionsForWindowFunctions(expression->clone(), true, step.actions());
    }
}

<<<<<<< HEAD
void SelectQueryExpressionAnalyzer::appendGroupByModifiers(ActionsDAGPtr & before_aggregation, ExpressionActionsChain & chain, bool /* only_types */)
{
    const auto * select_query = getAggregatingQuery();

    if (!select_query->groupBy() || !(select_query->group_by_with_rollup || select_query->group_by_with_cube))
        return;

    auto source_columns = before_aggregation->getResultColumns();
    ColumnsWithTypeAndName result_columns;

    for (const auto & source_column : source_columns)
    {
        if (source_column.type->canBeInsideNullable())
            result_columns.emplace_back(makeNullableSafe(source_column.type), source_column.name);
        else
            result_columns.push_back(source_column);
    }
    ExpressionActionsChain::Step & step = chain.lastStep(before_aggregation->getNamesAndTypesList());

    step.actions() = ActionsDAG::makeConvertingActions(source_columns, result_columns, ActionsDAG::MatchColumnsMode::Position);
=======
void SelectQueryExpressionAnalyzer::appendSelectSkipWindowExpressions(ExpressionActionsChain::Step & step, ASTPtr const & node)
{
    if (auto * function = node->as<ASTFunction>())
    {
        // Skip window function columns here -- they are calculated after
        // other SELECT expressions by a special step.
        // Also skipping lambda functions because they can't be explicitly evaluated.
        if (function->is_window_function || function->name == "lambda")
            return;
        if (function->compute_after_window_functions)
        {
            for (auto & arg : function->arguments->children)
                appendSelectSkipWindowExpressions(step, arg);
            return;
        }
    }
    step.addRequiredOutput(node->getColumnName());
>>>>>>> 7146685f
}

bool SelectQueryExpressionAnalyzer::appendHaving(ExpressionActionsChain & chain, bool only_types)
{
    const auto * select_query = getAggregatingQuery();

    if (!select_query->having())
        return false;

    ExpressionActionsChain::Step & step = chain.lastStep(aggregated_columns);

    getRootActionsForHaving(select_query->having(), only_types, step.actions());
    step.addRequiredOutput(select_query->having()->getColumnName());

    return true;
}

void SelectQueryExpressionAnalyzer::appendSelect(ExpressionActionsChain & chain, bool only_types)
{
    const auto * select_query = getSelectQuery();

    ExpressionActionsChain::Step & step = chain.lastStep(aggregated_columns);

    getRootActions(select_query->select(), only_types, step.actions());

    for (const auto & child : select_query->select()->children)
        appendSelectSkipWindowExpressions(step, child);
}

ActionsDAGPtr SelectQueryExpressionAnalyzer::appendOrderBy(ExpressionActionsChain & chain, bool only_types, bool optimize_read_in_order,
                                                           ManyExpressionActions & order_by_elements_actions)
{
    const auto * select_query = getSelectQuery();

    if (!select_query->orderBy())
    {
        auto actions = chain.getLastActions();
        chain.addStep();
        return actions;
    }

    ExpressionActionsChain::Step & step = chain.lastStep(aggregated_columns);

    for (auto & child : select_query->orderBy()->children)
    {
        auto * ast = child->as<ASTOrderByElement>();
        if (!ast || ast->children.empty())
            throw Exception("Bad ORDER BY expression AST", ErrorCodes::UNKNOWN_TYPE_OF_AST_NODE);

        if (getContext()->getSettingsRef().enable_positional_arguments)
        {
            replaceForPositionalArguments(ast->children.at(0), select_query, ASTSelectQuery::Expression::ORDER_BY);
        }
    }

    getRootActions(select_query->orderBy(), only_types, step.actions());

    bool with_fill = false;

    for (auto & child : select_query->orderBy()->children)
    {
        auto * ast = child->as<ASTOrderByElement>();
        ASTPtr order_expression = ast->children.at(0);
        const String & column_name = order_expression->getColumnName();
        step.addRequiredOutput(column_name);
        order_by_keys.emplace(column_name);

        if (ast->with_fill)
            with_fill = true;
    }

    if (auto interpolate_list = select_query->interpolate())
    {

        NameSet select;
        for (const auto & child : select_query->select()->children)
            select.insert(child->getAliasOrColumnName());

        /// collect columns required for interpolate expressions -
        /// interpolate expression can use any available column
        auto find_columns = [&step, &select](IAST * function)
        {
            auto f_impl = [&step, &select](IAST * fn, auto fi)
            {
                if (auto * ident = fn->as<ASTIdentifier>())
                {
                    /// exclude columns from select expression - they are already available
                    if (!select.contains(ident->getColumnName()))
                        step.addRequiredOutput(ident->getColumnName());
                    return;
                }
                if (fn->as<ASTFunction>() || fn->as<ASTExpressionList>())
                    for (const auto & ch : fn->children)
                        fi(ch.get(), fi);
                return;
            };
            f_impl(function, f_impl);
        };

        for (const auto & interpolate : interpolate_list->children)
            find_columns(interpolate->as<ASTInterpolateElement>()->expr.get());
    }

    if (optimize_read_in_order)
    {
        for (const auto & child : select_query->orderBy()->children)
        {
            auto actions_dag = std::make_shared<ActionsDAG>(columns_after_join);
            getRootActions(child, only_types, actions_dag);
            order_by_elements_actions.emplace_back(
                std::make_shared<ExpressionActions>(actions_dag, ExpressionActionsSettings::fromContext(getContext(), CompileExpressions::yes)));
        }
    }

    NameSet non_constant_inputs;
    if (with_fill)
    {
        for (const auto & column : step.getResultColumns())
            non_constant_inputs.insert(column.name);
    }

    auto actions = chain.getLastActions();
    chain.addStep(non_constant_inputs);
    return actions;
}

bool SelectQueryExpressionAnalyzer::appendLimitBy(ExpressionActionsChain & chain, bool only_types)
{
    const auto * select_query = getSelectQuery();

    if (!select_query->limitBy())
        return false;

    ExpressionActionsChain::Step & step = chain.lastStep(aggregated_columns);

    getRootActions(select_query->limitBy(), only_types, step.actions());

    NameSet existing_column_names;
    for (const auto & column : aggregated_columns)
    {
        step.addRequiredOutput(column.name);
        existing_column_names.insert(column.name);
    }
    /// Columns from ORDER BY could be required to do ORDER BY on the initiator in case of distributed queries.
    for (const auto & column_name : order_by_keys)
    {
        step.addRequiredOutput(column_name);
        existing_column_names.insert(column_name);
    }

    auto & children = select_query->limitBy()->children;
    for (auto & child : children)
    {
        if (getContext()->getSettingsRef().enable_positional_arguments)
            replaceForPositionalArguments(child, select_query, ASTSelectQuery::Expression::LIMIT_BY);

        auto child_name = child->getColumnName();
        if (!existing_column_names.contains(child_name))
            step.addRequiredOutput(child_name);
    }

    return true;
}

ActionsDAGPtr SelectQueryExpressionAnalyzer::appendProjectResult(ExpressionActionsChain & chain) const
{
    const auto * select_query = getSelectQuery();

    ExpressionActionsChain::Step & step = chain.lastStep(aggregated_columns);

    NamesWithAliases result_columns;

    ASTs asts = select_query->select()->children;
    for (const auto & ast : asts)
    {
        String result_name = ast->getAliasOrColumnName();
        if (required_result_columns.empty() || required_result_columns.contains(result_name))
        {
            std::string source_name = ast->getColumnName();

            /*
             * For temporary columns created by ExpressionAnalyzer for literals,
             * use the correct source column. Using the default display name
             * returned by getColumnName is not enough, and we have to use the
             * column id set by EA. In principle, this logic applies to all kinds
             * of columns, not only literals. Literals are especially problematic
             * for two reasons:
             * 1) confusing different literal columns leads to weird side
             *    effects (see 01101_literal_columns_clash);
             * 2) the disambiguation mechanism in SyntaxAnalyzer, that, among
             *    other things, creates unique aliases for columns with same
             *    names from different tables, is applied before these temporary
             *    columns are created by ExpressionAnalyzer.
             * Similar problems should also manifest for function columns, which
             * are likewise created at a later stage by EA.
             * In general, we need to have explicit separation between display
             * names and identifiers for columns. This code is a workaround for
             * a particular subclass of problems, and not a proper solution.
             */
            if (const auto * as_literal = ast->as<ASTLiteral>())
            {
                source_name = as_literal->unique_column_name;
                assert(!source_name.empty());
            }

            result_columns.emplace_back(source_name, result_name);
            step.addRequiredOutput(result_columns.back().second);
        }
    }

    auto actions = chain.getLastActions();
    actions->project(result_columns);
    return actions;
}


void ExpressionAnalyzer::appendExpression(ExpressionActionsChain & chain, const ASTPtr & expr, bool only_types)
{
    ExpressionActionsChain::Step & step = chain.lastStep(sourceColumns());
    getRootActions(expr, only_types, step.actions());
    step.addRequiredOutput(expr->getColumnName());
}


ActionsDAGPtr ExpressionAnalyzer::getActionsDAG(bool add_aliases, bool project_result)
{
    auto actions_dag = std::make_shared<ActionsDAG>(aggregated_columns);
    NamesWithAliases result_columns;
    Names result_names;

    ASTs asts;

    if (const auto * node = query->as<ASTExpressionList>())
        asts = node->children;
    else
        asts = ASTs(1, query);

    for (const auto & ast : asts)
    {
        std::string name = ast->getColumnName();
        std::string alias;
        if (add_aliases)
            alias = ast->getAliasOrColumnName();
        else
            alias = name;
        result_columns.emplace_back(name, alias);
        result_names.push_back(alias);
        getRootActions(ast, false /* no_makeset_for_subqueries */, actions_dag);
    }

    if (add_aliases)
    {
        if (project_result)
            actions_dag->project(result_columns);
        else
            actions_dag->addAliases(result_columns);
    }

    if (!(add_aliases && project_result))
    {
        NameSet name_set(result_names.begin(), result_names.end());
        /// We will not delete the original columns.
        for (const auto & column_name_type : sourceColumns())
        {
            if (!name_set.contains(column_name_type.name))
            {
                result_names.push_back(column_name_type.name);
                name_set.insert(column_name_type.name);
            }
        }

        actions_dag->removeUnusedActions(name_set);
    }

    return actions_dag;
}

ExpressionActionsPtr ExpressionAnalyzer::getActions(bool add_aliases, bool project_result, CompileExpressions compile_expressions)
{
    return std::make_shared<ExpressionActions>(
        getActionsDAG(add_aliases, project_result), ExpressionActionsSettings::fromContext(getContext(), compile_expressions));
}

ExpressionActionsPtr ExpressionAnalyzer::getConstActions(const ColumnsWithTypeAndName & constant_inputs)
{
    auto actions = std::make_shared<ActionsDAG>(constant_inputs);

    getRootActions(query, true /* no_makeset_for_subqueries */, actions, true /* only_consts */);
    return std::make_shared<ExpressionActions>(actions, ExpressionActionsSettings::fromContext(getContext()));
}

std::unique_ptr<QueryPlan> SelectQueryExpressionAnalyzer::getJoinedPlan()
{
    return std::move(joined_plan);
}

ActionsDAGPtr SelectQueryExpressionAnalyzer::simpleSelectActions()
{
    ExpressionActionsChain new_chain(getContext());
    appendSelect(new_chain, false);
    return new_chain.getLastActions();
}

ExpressionAnalysisResult::ExpressionAnalysisResult(
    SelectQueryExpressionAnalyzer & query_analyzer,
    const StorageMetadataPtr & metadata_snapshot,
    bool first_stage_,
    bool second_stage_,
    bool only_types,
    const FilterDAGInfoPtr & filter_info_,
    const Block & source_header)
    : first_stage(first_stage_)
    , second_stage(second_stage_)
    , need_aggregate(query_analyzer.hasAggregation())
    , has_window(query_analyzer.hasWindow())
    , use_grouping_set_key(query_analyzer.useGroupingSetKey())
{
    /// first_stage: Do I need to perform the first part of the pipeline - running on remote servers during distributed processing.
    /// second_stage: Do I need to execute the second part of the pipeline - running on the initiating server during distributed processing.

    /** First we compose a chain of actions and remember the necessary steps from it.
        *  Regardless of from_stage and to_stage, we will compose a complete sequence of actions to perform optimization and
        *  throw out unnecessary columns based on the entire query. In unnecessary parts of the query, we will not execute subqueries.
        */

    const ASTSelectQuery & query = *query_analyzer.getSelectQuery();
    auto context = query_analyzer.getContext();
    const Settings & settings = context->getSettingsRef();
    const ConstStoragePtr & storage = query_analyzer.storage();

    Names additional_required_columns_after_prewhere;
    ssize_t prewhere_step_num = -1;
    ssize_t where_step_num = -1;
    ssize_t having_step_num = -1;

    auto finalize_chain = [&](ExpressionActionsChain & chain)
    {
        if (prewhere_step_num >= 0)
        {
            ExpressionActionsChain::Step & step = *chain.steps.at(prewhere_step_num);

            auto required_columns = prewhere_info->prewhere_actions->getRequiredColumnsNames();
            NameSet required_source_columns(required_columns.begin(), required_columns.end());
            /// Add required columns to required output in order not to remove them after prewhere execution.
            /// TODO: add sampling and final execution to common chain.
            for (const auto & column : additional_required_columns_after_prewhere)
            {
                if (required_source_columns.contains(column))
                    step.addRequiredOutput(column);
            }
        }

        chain.finalize();

        finalize(chain, prewhere_step_num, where_step_num, having_step_num, query);

        chain.clear();
    };

    {
        ExpressionActionsChain chain(context);

        if (storage && (query.sampleSize() || settings.parallel_replicas_count > 1))
        {
            Names columns_for_sampling = metadata_snapshot->getColumnsRequiredForSampling();
            additional_required_columns_after_prewhere.insert(additional_required_columns_after_prewhere.end(),
                columns_for_sampling.begin(), columns_for_sampling.end());
        }

        if (storage && query.final())
        {
            Names columns_for_final = metadata_snapshot->getColumnsRequiredForFinal();
            additional_required_columns_after_prewhere.insert(additional_required_columns_after_prewhere.end(),
                columns_for_final.begin(), columns_for_final.end());
        }

        if (storage && filter_info_)
        {
            filter_info = filter_info_;
            filter_info->do_remove_column = true;
        }

        if (auto actions = query_analyzer.appendPrewhere(chain, !first_stage))
        {
            /// Prewhere is always the first one.
            prewhere_step_num = 0;
            prewhere_info = std::make_shared<PrewhereInfo>(actions, query.prewhere()->getColumnName());

            if (allowEarlyConstantFolding(*prewhere_info->prewhere_actions, settings))
            {
                Block before_prewhere_sample = source_header;
                if (sanitizeBlock(before_prewhere_sample))
                {
                    ExpressionActions(
                        prewhere_info->prewhere_actions,
                        ExpressionActionsSettings::fromSettings(context->getSettingsRef())).execute(before_prewhere_sample);
                    auto & column_elem = before_prewhere_sample.getByName(query.prewhere()->getColumnName());
                    /// If the filter column is a constant, record it.
                    if (column_elem.column)
                        prewhere_constant_filter_description = ConstantFilterDescription(*column_elem.column);
                }
            }
        }

        array_join = query_analyzer.appendArrayJoin(chain, before_array_join, only_types || !first_stage);

        if (query_analyzer.hasTableJoin())
        {
            query_analyzer.appendJoinLeftKeys(chain, only_types || !first_stage);
            before_join = chain.getLastActions();
            join = query_analyzer.appendJoin(chain, converting_join_columns);
            chain.addStep();
        }

        if (query_analyzer.appendWhere(chain, only_types || !first_stage))
        {
            where_step_num = chain.steps.size() - 1;
            before_where = chain.getLastActions();
            if (allowEarlyConstantFolding(*before_where, settings))
            {
                Block before_where_sample;
                if (chain.steps.size() > 1)
                    before_where_sample = Block(chain.steps[chain.steps.size() - 2]->getResultColumns());
                else
                    before_where_sample = source_header;
                if (sanitizeBlock(before_where_sample))
                {
                    ExpressionActions(
                        before_where,
                        ExpressionActionsSettings::fromSettings(context->getSettingsRef())).execute(before_where_sample);
                    auto & column_elem = before_where_sample.getByName(query.where()->getColumnName());
                    /// If the filter column is a constant, record it.
                    if (column_elem.column)
                        where_constant_filter_description = ConstantFilterDescription(*column_elem.column);
                }
            }
            chain.addStep();
        }

        if (need_aggregate)
        {
            /// TODO correct conditions
            optimize_aggregation_in_order =
                    context->getSettingsRef().optimize_aggregation_in_order
                    && storage && query.groupBy();

            query_analyzer.appendGroupBy(chain, only_types || !first_stage, optimize_aggregation_in_order, group_by_elements_actions);
            query_analyzer.appendAggregateFunctionsArguments(chain, only_types || !first_stage);
            before_aggregation = chain.getLastActions();

            if (settings.group_by_use_nulls)
                query_analyzer.appendGroupByModifiers(before_aggregation, chain, only_types);

            finalize_chain(chain);

            if (query_analyzer.appendHaving(chain, only_types || !second_stage))
            {
                having_step_num = chain.steps.size() - 1;
                before_having = chain.getLastActions();
                chain.addStep();
            }
        }

        bool join_allow_read_in_order = true;
        if (hasJoin())
        {
            /// You may find it strange but we support read_in_order for HashJoin and do not support for MergeJoin.
            join_has_delayed_stream = query_analyzer.analyzedJoin().needStreamWithNonJoinedRows();
            join_allow_read_in_order = typeid_cast<HashJoin *>(join.get()) && !join_has_delayed_stream;
        }

        optimize_read_in_order =
            settings.optimize_read_in_order
            && storage
            && query.orderBy()
            && !query_analyzer.hasAggregation()
            && !query_analyzer.hasWindow()
            && !query.final()
            && join_allow_read_in_order;

        if (storage && optimize_read_in_order)
        {
            Names columns_for_sorting_key = metadata_snapshot->getColumnsRequiredForSortingKey();
            additional_required_columns_after_prewhere.insert(additional_required_columns_after_prewhere.end(),
                columns_for_sorting_key.begin(), columns_for_sorting_key.end());
        }

        /// If there is aggregation, we execute expressions in SELECT and ORDER BY on the initiating server, otherwise on the source servers.
        query_analyzer.appendSelect(chain, only_types || (need_aggregate ? !second_stage : !first_stage));

        // Window functions are processed in a separate expression chain after
        // the main SELECT, similar to what we do for aggregate functions.
        if (has_window)
        {
            query_analyzer.makeWindowDescriptions(chain.getLastActions());

            query_analyzer.appendWindowFunctionsArguments(chain, only_types || !first_stage);

            // Build a list of output columns of the window step.
            // 1) We need the columns that are the output of ExpressionActions.
            for (const auto & x : chain.getLastActions()->getNamesAndTypesList())
            {
                query_analyzer.columns_after_window.push_back(x);
            }
            // 2) We also have to manually add the output of the window function
            // to the list of the output columns of the window step, because the
            // window functions are not in the ExpressionActions.
            for (const auto & [_, w] : query_analyzer.window_descriptions)
            {
                for (const auto & f : w.window_functions)
                {
                    query_analyzer.columns_after_window.push_back(
                        {f.column_name, f.aggregate_function->getReturnType()});
                }
            }

            before_window = chain.getLastActions();
            finalize_chain(chain);

            query_analyzer.appendExpressionsAfterWindowFunctions(chain, only_types || !first_stage);
            for (const auto & x : chain.getLastActions()->getNamesAndTypesList())
            {
                query_analyzer.columns_after_window.push_back(x);
            }

            auto & step = chain.lastStep(query_analyzer.columns_after_window);

            // The output of this expression chain is the result of
            // SELECT (before "final projection" i.e. renaming the columns), so
            // we have to mark the expressions that are required in the output,
            // again. We did it for the previous expression chain ("select without
            // window functions") earlier, in appendSelect(). But that chain also
            // produced the expressions required to calculate window functions.
            // They are not needed in the final SELECT result. Knowing the correct
            // list of columns is important when we apply SELECT DISTINCT later.
            const auto * select_query = query_analyzer.getSelectQuery();
            for (const auto & child : select_query->select()->children)
            {
                step.addRequiredOutput(child->getColumnName());
            }
        }

        selected_columns.clear();
        selected_columns.reserve(chain.getLastStep().required_output.size());
        for (const auto & it : chain.getLastStep().required_output)
            selected_columns.emplace_back(it.first);

        has_order_by = query.orderBy() != nullptr;
        before_order_by = query_analyzer.appendOrderBy(
                chain,
                only_types || (need_aggregate ? !second_stage : !first_stage),
                optimize_read_in_order,
                order_by_elements_actions);

        if (query_analyzer.appendLimitBy(chain, only_types || !second_stage))
        {
            before_limit_by = chain.getLastActions();
            chain.addStep();
        }

        final_projection = query_analyzer.appendProjectResult(chain);

        finalize_chain(chain);
    }

    /// Before executing WHERE and HAVING, remove the extra columns from the block (mostly the aggregation keys).
    removeExtraColumns();

    checkActions();
}

void ExpressionAnalysisResult::finalize(
    const ExpressionActionsChain & chain,
    ssize_t & prewhere_step_num,
    ssize_t & where_step_num,
    ssize_t & having_step_num,
    const ASTSelectQuery & query)
{
    if (prewhere_step_num >= 0)
    {
        const ExpressionActionsChain::Step & step = *chain.steps.at(prewhere_step_num);
        prewhere_info->prewhere_actions->projectInput(false);

        NameSet columns_to_remove;
        for (const auto & [name, can_remove] : step.required_output)
        {
            if (name == prewhere_info->prewhere_column_name)
                prewhere_info->remove_prewhere_column = can_remove;
            else if (can_remove)
                columns_to_remove.insert(name);
        }

        columns_to_remove_after_prewhere = std::move(columns_to_remove);
        prewhere_step_num = -1;
    }

    if (where_step_num >= 0)
    {
        where_column_name = query.where()->getColumnName();
        remove_where_filter = chain.steps.at(where_step_num)->required_output.find(where_column_name)->second;
        where_step_num = -1;
    }

    if (having_step_num >= 0)
    {
        having_column_name = query.having()->getColumnName();
        remove_having_filter = chain.steps.at(having_step_num)->required_output.find(having_column_name)->second;
        having_step_num = -1;
    }
}

void ExpressionAnalysisResult::removeExtraColumns() const
{
    if (hasWhere())
        before_where->projectInput();
    if (hasHaving())
        before_having->projectInput();
}

void ExpressionAnalysisResult::checkActions() const
{
    /// Check that PREWHERE doesn't contain unusual actions. Unusual actions are that can change number of rows.
    if (hasPrewhere())
    {
        auto check_actions = [](const ActionsDAGPtr & actions)
        {
            if (actions)
                for (const auto & node : actions->getNodes())
                    if (node.type == ActionsDAG::ActionType::ARRAY_JOIN)
                        throw Exception("PREWHERE cannot contain ARRAY JOIN action", ErrorCodes::ILLEGAL_PREWHERE);
        };

        check_actions(prewhere_info->prewhere_actions);
    }
}

std::string ExpressionAnalysisResult::dump() const
{
    WriteBufferFromOwnString ss;

    ss << "need_aggregate " << need_aggregate << "\n";
    ss << "has_order_by " << has_order_by << "\n";
    ss << "has_window " << has_window << "\n";

    if (before_array_join)
    {
        ss << "before_array_join " << before_array_join->dumpDAG() << "\n";
    }

    if (array_join)
    {
        ss << "array_join " << "FIXME doesn't have dump" << "\n";
    }

    if (before_join)
    {
        ss << "before_join " << before_join->dumpDAG() << "\n";
    }

    if (before_where)
    {
        ss << "before_where " << before_where->dumpDAG() << "\n";
    }

    if (prewhere_info)
    {
        ss << "prewhere_info " << prewhere_info->dump() << "\n";
    }

    if (filter_info)
    {
        ss << "filter_info " << filter_info->dump() << "\n";
    }

    if (before_aggregation)
    {
        ss << "before_aggregation " << before_aggregation->dumpDAG() << "\n";
    }

    if (before_having)
    {
        ss << "before_having " << before_having->dumpDAG() << "\n";
    }

    if (before_window)
    {
        ss << "before_window " << before_window->dumpDAG() << "\n";
    }

    if (before_order_by)
    {
        ss << "before_order_by " << before_order_by->dumpDAG() << "\n";
    }

    if (before_limit_by)
    {
        ss << "before_limit_by " << before_limit_by->dumpDAG() << "\n";
    }

    if (final_projection)
    {
        ss << "final_projection " << final_projection->dumpDAG() << "\n";
    }

    if (!selected_columns.empty())
    {
        ss << "selected_columns ";
        for (size_t i = 0; i < selected_columns.size(); ++i)
        {
            if (i > 0)
            {
                ss << ", ";
            }
            ss << backQuote(selected_columns[i]);
        }
        ss << "\n";
    }

    return ss.str();
}

}<|MERGE_RESOLUTION|>--- conflicted
+++ resolved
@@ -1493,7 +1493,6 @@
     }
 }
 
-<<<<<<< HEAD
 void SelectQueryExpressionAnalyzer::appendGroupByModifiers(ActionsDAGPtr & before_aggregation, ExpressionActionsChain & chain, bool /* only_types */)
 {
     const auto * select_query = getAggregatingQuery();
@@ -1514,7 +1513,8 @@
     ExpressionActionsChain::Step & step = chain.lastStep(before_aggregation->getNamesAndTypesList());
 
     step.actions() = ActionsDAG::makeConvertingActions(source_columns, result_columns, ActionsDAG::MatchColumnsMode::Position);
-=======
+}
+
 void SelectQueryExpressionAnalyzer::appendSelectSkipWindowExpressions(ExpressionActionsChain::Step & step, ASTPtr const & node)
 {
     if (auto * function = node->as<ASTFunction>())
@@ -1532,7 +1532,6 @@
         }
     }
     step.addRequiredOutput(node->getColumnName());
->>>>>>> 7146685f
 }
 
 bool SelectQueryExpressionAnalyzer::appendHaving(ExpressionActionsChain & chain, bool only_types)
