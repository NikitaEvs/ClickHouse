#include "ReadBufferFromHDFS.h"

#if USE_HDFS
#include <Storages/HDFS/HDFSCommon.h>
#include <hdfs/hdfs.h>
#include <mutex>


namespace DB
{

namespace ErrorCodes
{
    extern const int NETWORK_ERROR;
    extern const int CANNOT_OPEN_FILE;
    extern const int CANNOT_SEEK_THROUGH_FILE;
    extern const int SEEK_POSITION_OUT_OF_BOUND;
    extern const int LOGICAL_ERROR;
}


ReadBufferFromHDFS::~ReadBufferFromHDFS() = default;

struct ReadBufferFromHDFS::ReadBufferFromHDFSImpl : public BufferWithOwnMemory<SeekableReadBuffer>
{

    String hdfs_uri;
    String hdfs_file_path;

    hdfsFile fin;
    HDFSBuilderWrapper builder;
    HDFSFSPtr fs;

    off_t file_offset = 0;
    off_t read_until_position = 0;

    explicit ReadBufferFromHDFSImpl(
        const std::string & hdfs_uri_,
        const std::string & hdfs_file_path_,
        const Poco::Util::AbstractConfiguration & config_,
        size_t buf_size_, size_t read_until_position_)
        : BufferWithOwnMemory<SeekableReadBuffer>(buf_size_)
        , hdfs_uri(hdfs_uri_)
        , hdfs_file_path(hdfs_file_path_)
        , builder(createHDFSBuilder(hdfs_uri_, config_))
        , read_until_position(read_until_position_)
    {
        fs = createHDFSFS(builder.get());
        fin = hdfsOpenFile(fs.get(), hdfs_file_path.c_str(), O_RDONLY, 0, 0, 0);

        if (fin == nullptr)
            throw Exception(ErrorCodes::CANNOT_OPEN_FILE,
                "Unable to open HDFS file: {}. Error: {}",
                hdfs_uri + hdfs_file_path, std::string(hdfsGetLastError()));
    }

    ~ReadBufferFromHDFSImpl() override
    {
        hdfsCloseFile(fs.get(), fin);
    }

    std::optional<size_t> getTotalSize() const
    {
        auto * file_info = hdfsGetPathInfo(fs.get(), hdfs_file_path.c_str());
        if (!file_info)
            return std::nullopt;
        return file_info->mSize;
    }

    bool nextImpl() override
    {
        size_t num_bytes_to_read;
        if (read_until_position)
        {
            if (read_until_position == file_offset)
                return false;

            if (read_until_position < file_offset)
                throw Exception(ErrorCodes::LOGICAL_ERROR, "Attempt to read beyond right offset ({} > {})", file_offset, read_until_position - 1);

            num_bytes_to_read = read_until_position - file_offset;
        }
        else
        {
            num_bytes_to_read = internal_buffer.size();
        }

        int bytes_read = hdfsRead(fs.get(), fin, internal_buffer.begin(), num_bytes_to_read);
        if (bytes_read < 0)
            throw Exception(ErrorCodes::NETWORK_ERROR,
                "Fail to read from HDFS: {}, file path: {}. Error: {}",
                hdfs_uri, hdfs_file_path, std::string(hdfsGetLastError()));

        if (bytes_read)
        {
            working_buffer = internal_buffer;
            working_buffer.resize(bytes_read);
            file_offset += bytes_read;
            return true;
        }

        return false;
    }

    off_t seek(off_t file_offset_, int whence) override
    {
        if (whence != SEEK_SET)
            throw Exception(ErrorCodes::LOGICAL_ERROR, "Only SEEK_SET is supported");

        int seek_status = hdfsSeek(fs.get(), fin, file_offset_);
        if (seek_status != 0)
            throw Exception(ErrorCodes::CANNOT_SEEK_THROUGH_FILE, "Fail to seek HDFS file: {}, error: {}", hdfs_uri, std::string(hdfsGetLastError()));
        file_offset = file_offset_;
        resetWorkingBuffer();
        return file_offset;
    }

    off_t getPosition() override
    {
        return file_offset;
    }
};

ReadBufferFromHDFS::ReadBufferFromHDFS(
        const String & hdfs_uri_,
        const String & hdfs_file_path_,
        const Poco::Util::AbstractConfiguration & config_,
        size_t buf_size_, size_t read_until_position_)
    : SeekableReadBufferWithSize(nullptr, 0)
    , impl(std::make_unique<ReadBufferFromHDFSImpl>(hdfs_uri_, hdfs_file_path_, config_, buf_size_, read_until_position_))
{
}

std::optional<size_t> ReadBufferFromHDFS::getTotalSize()
{
    return impl->getTotalSize();
}

bool ReadBufferFromHDFS::nextImpl()
{
    impl->position() = impl->buffer().begin() + offset();
    auto result = impl->next();

    if (result)
        BufferBase::set(impl->buffer().begin(), impl->buffer().size(), impl->offset()); /// use the buffer returned by `impl`

    return result;
}


off_t ReadBufferFromHDFS::seek(off_t offset_, int whence)
{
    if (whence != SEEK_SET)
        throw Exception("Only SEEK_SET mode is allowed.", ErrorCodes::CANNOT_SEEK_THROUGH_FILE);

    if (offset_ < 0)
        throw Exception("Seek position is out of bounds. Offset: " + std::to_string(offset_), ErrorCodes::SEEK_POSITION_OUT_OF_BOUND);

    if (!working_buffer.empty()
        && size_t(offset_) >= impl->getPosition() - working_buffer.size()
        && offset_ < impl->getPosition())
    {
        pos = working_buffer.end() - (impl->getPosition() - offset_);
        assert(pos >= working_buffer.begin());
        assert(pos <= working_buffer.end());

        return getPosition();
    }

    resetWorkingBuffer();
    impl->seek(offset_, whence);
    return impl->getPosition();
}


off_t ReadBufferFromHDFS::getPosition()
{
    return impl->getPosition() - available();
}

size_t ReadBufferFromHDFS::getFileOffsetOfBufferEnd() const
{
    return impl->getPosition();
}

<<<<<<< HEAD
ReadBufferFromHDFS::ReadResult ReadBufferFromHDFS::readInto(char * data, size_t size, size_t offset, size_t  /*ignore*/)
{
    /// TODO: we don't need to copy if there is no pending data
    seek(offset, SEEK_SET);
    if (eof())
        return {0, 0};

    size_t count = std::min(size, available());
    memcpy(data, position(), count);
    position() += count;
    return {count, 0};
=======
String ReadBufferFromHDFS::getFileName() const
{
    return impl->hdfs_file_path;
>>>>>>> 28ab036e
}

}

#endif<|MERGE_RESOLUTION|>--- conflicted
+++ resolved
@@ -183,7 +183,6 @@
     return impl->getPosition();
 }
 
-<<<<<<< HEAD
 ReadBufferFromHDFS::ReadResult ReadBufferFromHDFS::readInto(char * data, size_t size, size_t offset, size_t  /*ignore*/)
 {
     /// TODO: we don't need to copy if there is no pending data
@@ -195,11 +194,11 @@
     memcpy(data, position(), count);
     position() += count;
     return {count, 0};
-=======
+}
+
 String ReadBufferFromHDFS::getFileName() const
 {
     return impl->hdfs_file_path;
->>>>>>> 28ab036e
 }
 
 }
