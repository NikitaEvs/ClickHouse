#include <Storages/StorageMaterializedView.h>

#include <Parsers/ASTSelectQuery.h>
#include <Parsers/ASTSelectWithUnionQuery.h>
#include <Parsers/ASTCreateQuery.h>
#include <Parsers/ASTDropQuery.h>

#include <Interpreters/Context.h>
#include <Interpreters/InterpreterCreateQuery.h>
#include <Interpreters/InterpreterDropQuery.h>
#include <Interpreters/InterpreterRenameQuery.h>
#include <Interpreters/getTableExpressions.h>
#include <Interpreters/AddDefaultDatabaseVisitor.h>
#include <Access/AccessFlags.h>
#include <DataStreams/IBlockInputStream.h>
#include <DataStreams/IBlockOutputStream.h>

#include <Storages/AlterCommands.h>
#include <Storages/StorageFactory.h>
#include <Storages/ReadInOrderOptimizer.h>

#include <Common/typeid_cast.h>
#include <Processors/Sources/SourceFromInputStream.h>


namespace DB
{

namespace ErrorCodes
{
    extern const int NOT_IMPLEMENTED;
    extern const int LOGICAL_ERROR;
    extern const int INCORRECT_QUERY;
    extern const int QUERY_IS_NOT_SUPPORTED_IN_MATERIALIZED_VIEW;
}

static inline String generateInnerTableName(const StorageID & view_id)
{
    if (view_id.hasUUID())
        return ".inner_id." + toString(view_id.uuid);
    return ".inner." + view_id.getTableName();
}

static StorageID extractDependentTableFromSelectQuery(ASTSelectQuery & query, const Context & context, bool add_default_db = true)
{
    if (add_default_db)
    {
        AddDefaultDatabaseVisitor visitor(context.getCurrentDatabase(), nullptr);
        visitor.visit(query);
    }

    if (auto db_and_table = getDatabaseAndTable(query, 0))
    {
        return StorageID(db_and_table->database, db_and_table->table/*, db_and_table->uuid*/);
    }
    else if (auto subquery = extractTableExpression(query, 0))
    {
        auto * ast_select = subquery->as<ASTSelectWithUnionQuery>();
        if (!ast_select)
            throw Exception("Logical error while creating StorageMaterializedView. "
                            "Could not retrieve table name from select query.",
                            DB::ErrorCodes::LOGICAL_ERROR);
        if (ast_select->list_of_selects->children.size() != 1)
            throw Exception("UNION is not supported for MATERIALIZED VIEW",
                  ErrorCodes::QUERY_IS_NOT_SUPPORTED_IN_MATERIALIZED_VIEW);

        auto & inner_query = ast_select->list_of_selects->children.at(0);

        return extractDependentTableFromSelectQuery(inner_query->as<ASTSelectQuery &>(), context, false);
    }
    else
        return StorageID::createEmpty();
}


static void checkAllowedQueries(const ASTSelectQuery & query)
{
    if (query.prewhere() || query.final() || query.sampleSize())
        throw Exception("MATERIALIZED VIEW cannot have PREWHERE, SAMPLE or FINAL.", DB::ErrorCodes::QUERY_IS_NOT_SUPPORTED_IN_MATERIALIZED_VIEW);

    ASTPtr subquery = extractTableExpression(query, 0);
    if (!subquery)
        return;

    if (const auto * ast_select = subquery->as<ASTSelectWithUnionQuery>())
    {
        if (ast_select->list_of_selects->children.size() != 1)
            throw Exception("UNION is not supported for MATERIALIZED VIEW", ErrorCodes::QUERY_IS_NOT_SUPPORTED_IN_MATERIALIZED_VIEW);

        const auto & inner_query = ast_select->list_of_selects->children.at(0);

        checkAllowedQueries(inner_query->as<ASTSelectQuery &>());
    }
}


StorageMaterializedView::StorageMaterializedView(
    const StorageID & table_id_,
    Context & local_context,
    const ASTCreateQuery & query,
    const ColumnsDescription & columns_,
    bool attach_)
    : IStorage(table_id_), global_context(local_context.getGlobalContext())
{
    StorageInMemoryMetadata current_metadata;
    current_metadata.setColumns(columns_);
    setInMemoryMetadata(current_metadata);

    if (!query.select)
        throw Exception("SELECT query is not specified for " + getName(), ErrorCodes::INCORRECT_QUERY);

    /// If the destination table is not set, use inner table
    has_inner_table = query.to_table_id.empty();
    if (has_inner_table && !query.storage)
        throw Exception(
            "You must specify where to save results of a MaterializedView query: either ENGINE or an existing table in a TO clause",
            ErrorCodes::INCORRECT_QUERY);

    if (query.select->list_of_selects->children.size() != 1)
        throw Exception("UNION is not supported for MATERIALIZED VIEW", ErrorCodes::QUERY_IS_NOT_SUPPORTED_IN_MATERIALIZED_VIEW);

    select = query.select->clone();
    inner_query = query.select->list_of_selects->children.at(0);

    auto & select_query = inner_query->as<ASTSelectQuery &>();
    checkAllowedQueries(select_query);

    select_table_id = extractDependentTableFromSelectQuery(select_query, local_context);

    if (!has_inner_table)
        target_table_id = query.to_table_id;
    else if (attach_)
    {
        /// If there is an ATTACH request, then the internal table must already be created.
        target_table_id = StorageID(getStorageID().database_name, generateInnerTableName(getStorageID()));
    }
    else
    {
        /// We will create a query to create an internal table.
        auto manual_create_query = std::make_shared<ASTCreateQuery>();
        manual_create_query->database = getStorageID().database_name;
        manual_create_query->table = generateInnerTableName(getStorageID());

        auto new_columns_list = std::make_shared<ASTColumns>();
        new_columns_list->set(new_columns_list->columns, query.columns_list->columns->ptr());

        manual_create_query->set(manual_create_query->columns_list, new_columns_list);
        manual_create_query->set(manual_create_query->storage, query.storage->ptr());

        InterpreterCreateQuery create_interpreter(manual_create_query, local_context);
        create_interpreter.setInternal(true);
        create_interpreter.execute();

        target_table_id = DatabaseCatalog::instance().getTable({manual_create_query->database, manual_create_query->table})->getStorageID();
    }

    if (!select_table_id.empty())
        DatabaseCatalog::instance().addDependency(select_table_id, getStorageID());

    setInMemoryMetadata(getInMemoryMetadataImpl());
}

<<<<<<< HEAD
NameAndTypePair StorageMaterializedView::getColumn(const String & column_name) const
{
    return getTargetTable()->getColumn(column_name);
}

bool StorageMaterializedView::hasColumn(const String & column_name) const
{
    return getTargetTable()->hasColumn(column_name);
}

StorageInMemoryMetadata StorageMaterializedView::getInMemoryMetadataImpl() const
=======
StorageInMemoryMetadata StorageMaterializedView::getInMemoryMetadata() const
>>>>>>> 01db4877
{
    StorageInMemoryMetadata result(getColumns(), getIndices(), getConstraints());
    result.select = getSelectQuery();
    return result;
}

QueryProcessingStage::Enum StorageMaterializedView::getQueryProcessingStage(const Context &context, QueryProcessingStage::Enum to_stage, const ASTPtr &query_ptr) const
{
    return getTargetTable()->getQueryProcessingStage(context, to_stage, query_ptr);
}

Pipes StorageMaterializedView::read(
    const Names & column_names,
    const SelectQueryInfo & query_info,
    const Context & context,
    QueryProcessingStage::Enum processed_stage,
    const size_t max_block_size,
    const unsigned num_streams)
{
    auto storage = getTargetTable();
    auto lock = storage->lockStructureForShare(
            false, context.getCurrentQueryId(), context.getSettingsRef().lock_acquire_timeout);

    if (query_info.order_by_optimizer)
        query_info.input_sorting_info = query_info.order_by_optimizer->getInputOrder(storage);

    Pipes pipes = storage->read(column_names, query_info, context, processed_stage, max_block_size, num_streams);

    for (auto & pipe : pipes)
        pipe.addTableLock(lock);

    return pipes;
}

BlockOutputStreamPtr StorageMaterializedView::write(const ASTPtr & query, const Context & context)
{
    auto storage = getTargetTable();
    auto lock = storage->lockStructureForShare(
            true, context.getCurrentQueryId(), context.getSettingsRef().lock_acquire_timeout);
    auto stream = storage->write(query, context);
    stream->addTableLock(lock);
    return stream;
}


static void executeDropQuery(ASTDropQuery::Kind kind, Context & global_context, const StorageID & target_table_id)
{
    if (DatabaseCatalog::instance().tryGetTable(target_table_id))
    {
        /// We create and execute `drop` query for internal table.
        auto drop_query = std::make_shared<ASTDropQuery>();
        drop_query->database = target_table_id.database_name;
        drop_query->table = target_table_id.table_name;
        drop_query->kind = kind;
        drop_query->no_delay = true;
        ASTPtr ast_drop_query = drop_query;
        InterpreterDropQuery drop_interpreter(ast_drop_query, global_context);
        drop_interpreter.execute();
    }
}


void StorageMaterializedView::drop()
{
    auto table_id = getStorageID();
    if (!select_table_id.empty())
        DatabaseCatalog::instance().removeDependency(select_table_id, table_id);

    if (has_inner_table && tryGetTargetTable())
        executeDropQuery(ASTDropQuery::Kind::Drop, global_context, target_table_id);
}

void StorageMaterializedView::truncate(const ASTPtr &, const Context &, TableStructureWriteLockHolder &)
{
    if (has_inner_table)
        executeDropQuery(ASTDropQuery::Kind::Truncate, global_context, target_table_id);
}

void StorageMaterializedView::checkStatementCanBeForwarded() const
{
    if (!has_inner_table)
        throw Exception(
            "MATERIALIZED VIEW targets existing table " + target_table_id.getNameForLogs() + ". "
            + "Execute the statement directly on it.", ErrorCodes::INCORRECT_QUERY);
}

bool StorageMaterializedView::optimize(const ASTPtr & query, const ASTPtr & partition, bool final, bool deduplicate, const Context & context)
{
    checkStatementCanBeForwarded();
    return getTargetTable()->optimize(query, partition, final, deduplicate, context);
}

void StorageMaterializedView::alter(
    const AlterCommands & params,
    const Context & context,
    TableStructureWriteLockHolder & table_lock_holder)
{
    lockStructureExclusively(table_lock_holder, context.getCurrentQueryId(), context.getSettingsRef().lock_acquire_timeout);
    auto table_id = getStorageID();
    StorageInMemoryMetadata new_metadata = *getInMemoryMetadata();
    params.apply(new_metadata);

    /// start modify query
    if (context.getSettingsRef().allow_experimental_alter_materialized_view_structure)
    {
        auto & new_select = new_metadata.select->as<ASTSelectWithUnionQuery &>();

        if (new_select.list_of_selects->children.size() != 1)
            throw Exception("UNION is not supported for MATERIALIZED VIEW", ErrorCodes::QUERY_IS_NOT_SUPPORTED_IN_MATERIALIZED_VIEW);

        auto & new_inner_query = new_select.list_of_selects->children.at(0);
        auto & select_query = new_inner_query->as<ASTSelectQuery &>();
        checkAllowedQueries(select_query);

        auto new_select_table_id = extractDependentTableFromSelectQuery(select_query, context);
        DatabaseCatalog::instance().updateDependency(select_table_id, table_id, new_select_table_id, table_id);

        select_table_id = new_select_table_id;
        select = new_metadata.select;
        inner_query = new_inner_query;
    }
    /// end modify query

<<<<<<< HEAD
    DatabaseCatalog::instance().getDatabase(table_id.database_name)->alterTable(context, table_id.table_name, new_metadata);
    setInMemoryMetadata(new_metadata);
=======
    DatabaseCatalog::instance().getDatabase(table_id.database_name)->alterTable(context, table_id, metadata);
    setColumns(std::move(metadata.columns));
>>>>>>> 01db4877
}


void StorageMaterializedView::checkAlterIsPossible(const AlterCommands & commands, const Settings & settings)
{
    if (settings.allow_experimental_alter_materialized_view_structure)
    {
        for (const auto & command : commands)
        {
            if (!command.isCommentAlter() && command.type != AlterCommand::MODIFY_QUERY)
                throw Exception(
                    "Alter of type '" + alterTypeToString(command.type) + "' is not supported by storage " + getName(),
                    ErrorCodes::NOT_IMPLEMENTED);
        }
    }
    else
    {
        for (const auto & command : commands)
        {
            if (!command.isCommentAlter())
                throw Exception(
                    "Alter of type '" + alterTypeToString(command.type) + "' is not supported by storage " + getName(),
                    ErrorCodes::NOT_IMPLEMENTED);
        }
    }
}

void StorageMaterializedView::alterPartition(const ASTPtr & query, const PartitionCommands &commands, const Context &context)
{
    checkStatementCanBeForwarded();
    getTargetTable()->alterPartition(query, commands, context);
}

void StorageMaterializedView::mutate(const MutationCommands & commands, const Context & context)
{
    checkStatementCanBeForwarded();
    getTargetTable()->mutate(commands, context);
}

void StorageMaterializedView::renameInMemory(const StorageID & new_table_id)
{
    auto old_table_id = getStorageID();
    bool from_atomic_to_atomic_database = old_table_id.hasUUID() && new_table_id.hasUUID();

    if (has_inner_table && tryGetTargetTable() && !from_atomic_to_atomic_database)
    {
        auto new_target_table_name = generateInnerTableName(new_table_id);
        auto rename = std::make_shared<ASTRenameQuery>();

        ASTRenameQuery::Table from;
        from.database = target_table_id.database_name;
        from.table = target_table_id.table_name;

        ASTRenameQuery::Table to;
        to.database = target_table_id.database_name;
        to.table = new_target_table_name;

        ASTRenameQuery::Element elem;
        elem.from = from;
        elem.to = to;
        rename->elements.emplace_back(elem);

        InterpreterRenameQuery(rename, global_context).execute();
        target_table_id.table_name = new_target_table_name;
    }

    IStorage::renameInMemory(new_table_id);
    // TODO Actually we don't need to update dependency if MV has UUID, but then db and table name will be outdated
    DatabaseCatalog::instance().updateDependency(select_table_id, old_table_id, select_table_id, getStorageID());
}

void StorageMaterializedView::shutdown()
{
    /// Make sure the dependency is removed after DETACH TABLE
    if (!select_table_id.empty())
        DatabaseCatalog::instance().removeDependency(select_table_id, getStorageID());
}

StoragePtr StorageMaterializedView::getTargetTable() const
{
    return DatabaseCatalog::instance().getTable(target_table_id);
}

StoragePtr StorageMaterializedView::tryGetTargetTable() const
{
    return DatabaseCatalog::instance().tryGetTable(target_table_id);
}

Strings StorageMaterializedView::getDataPaths() const
{
    if (auto table = tryGetTargetTable())
        return table->getDataPaths();
    return {};
}

void StorageMaterializedView::checkTableCanBeDropped() const
{
    /// Don't drop the target table if it was created manually via 'TO inner_table' statement
    if (!has_inner_table)
        return;

    auto target_table = tryGetTargetTable();
    if (!target_table)
        return;

    target_table->checkTableCanBeDropped();
}

void StorageMaterializedView::checkPartitionCanBeDropped(const ASTPtr & partition)
{
    /// Don't drop the partition in target table if it was created manually via 'TO inner_table' statement
    if (!has_inner_table)
        return;

    auto target_table = tryGetTargetTable();
    if (!target_table)
        return;

    target_table->checkPartitionCanBeDropped(partition);
}

ActionLock StorageMaterializedView::getActionLock(StorageActionBlockType type)
{
    return has_inner_table ? getTargetTable()->getActionLock(type) : ActionLock{};
}

void registerStorageMaterializedView(StorageFactory & factory)
{
    factory.registerStorage("MaterializedView", [](const StorageFactory::Arguments & args)
    {
        /// Pass local_context here to convey setting for inner table
        return StorageMaterializedView::create(
            args.table_id, args.local_context, args.query,
            args.columns, args.attach);
    });
}

}<|MERGE_RESOLUTION|>--- conflicted
+++ resolved
@@ -160,21 +160,7 @@
     setInMemoryMetadata(getInMemoryMetadataImpl());
 }
 
-<<<<<<< HEAD
-NameAndTypePair StorageMaterializedView::getColumn(const String & column_name) const
-{
-    return getTargetTable()->getColumn(column_name);
-}
-
-bool StorageMaterializedView::hasColumn(const String & column_name) const
-{
-    return getTargetTable()->hasColumn(column_name);
-}
-
 StorageInMemoryMetadata StorageMaterializedView::getInMemoryMetadataImpl() const
-=======
-StorageInMemoryMetadata StorageMaterializedView::getInMemoryMetadata() const
->>>>>>> 01db4877
 {
     StorageInMemoryMetadata result(getColumns(), getIndices(), getConstraints());
     result.select = getSelectQuery();
@@ -297,14 +283,8 @@
         inner_query = new_inner_query;
     }
     /// end modify query
-
-<<<<<<< HEAD
-    DatabaseCatalog::instance().getDatabase(table_id.database_name)->alterTable(context, table_id.table_name, new_metadata);
+    DatabaseCatalog::instance().getDatabase(table_id.database_name)->alterTable(context, table_id, new_metadata);
     setInMemoryMetadata(new_metadata);
-=======
-    DatabaseCatalog::instance().getDatabase(table_id.database_name)->alterTable(context, table_id, metadata);
-    setColumns(std::move(metadata.columns));
->>>>>>> 01db4877
 }
 
 
