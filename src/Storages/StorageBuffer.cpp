--- conflicted
+++ resolved
@@ -790,17 +790,10 @@
     /// So that no blocks of the old structure remain.
     optimize({} /*query*/, {} /*partition_id*/, false /*final*/, false /*deduplicate*/, context);
 
-<<<<<<< HEAD
     StorageInMemoryMetadata new_metadata = *getInMemoryMetadata();
     params.apply(new_metadata);
-    DatabaseCatalog::instance().getDatabase(table_id.database_name)->alterTable(context, table_id.table_name, new_metadata);
+    DatabaseCatalog::instance().getDatabase(table_id.database_name)->alterTable(context, table_id, new_metadata);
     setInMemoryMetadata(new_metadata);
-=======
-    StorageInMemoryMetadata metadata = getInMemoryMetadata();
-    params.apply(metadata);
-    DatabaseCatalog::instance().getDatabase(table_id.database_name)->alterTable(context, table_id, metadata);
-    setColumns(std::move(metadata.columns));
->>>>>>> 01db4877
 }
 
 
