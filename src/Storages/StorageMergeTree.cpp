--- conflicted
+++ resolved
@@ -190,9 +190,6 @@
     return getTotalActiveSizeInRows();
 }
 
-<<<<<<< HEAD
-std::optional<UInt64> StorageMergeTree::totalBytes(const Context &) const
-=======
 std::optional<UInt64> StorageMergeTree::totalRowsByPartitionPredicate(const SelectQueryInfo & query_info, const Context & context) const
 {
     auto metadata_snapshot = getInMemoryMetadataPtr();
@@ -226,8 +223,7 @@
     return res;
 }
 
-std::optional<UInt64> StorageMergeTree::totalBytes() const
->>>>>>> 840d9625
+std::optional<UInt64> StorageMergeTree::totalBytes(const Context &) const
 {
     return getTotalActiveSizeInBytes();
 }
