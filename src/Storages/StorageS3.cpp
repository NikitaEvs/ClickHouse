#include <Common/config.h>
#include "IO/ParallelReadBuffer.h"
#include "IO/IOThreadPool.h"
#include "Parsers/ASTCreateQuery.h"

#if USE_AWS_S3

#include <Common/isValidUTF8.h>

#include <Functions/FunctionsConversion.h>

#include <IO/S3Common.h>

#include <Interpreters/ExpressionAnalyzer.h>
#include <Interpreters/TreeRewriter.h>
#include <Interpreters/evaluateConstantExpression.h>
#include <Interpreters/threadPoolCallbackRunner.h>

#include <Parsers/ASTFunction.h>
#include <Parsers/ASTInsertQuery.h>
#include <Parsers/ASTLiteral.h>

#include <Storages/StorageFactory.h>
#include <Storages/StorageS3.h>
#include <Storages/StorageS3Settings.h>
#include <Storages/StorageSnapshot.h>
#include <Storages/PartitionedSink.h>
#include <Storages/VirtualColumnUtils.h>
#include <Storages/getVirtualsForStorage.h>

#include <IO/ReadBufferFromS3.h>
#include <IO/WriteBufferFromS3.h>

#include <Formats/FormatFactory.h>
#include <Formats/ReadSchemaUtils.h>

#include <Processors/Transforms/AddingDefaultsTransform.h>
#include <Processors/Formats/IOutputFormat.h>
#include <Processors/Formats/IInputFormat.h>
#include <QueryPipeline/narrowPipe.h>

#include <QueryPipeline/QueryPipelineBuilder.h>
#include <Processors/Executors/PullingPipelineExecutor.h>

#include <DataTypes/DataTypeString.h>

#include <aws/core/auth/AWSCredentials.h>
#include <aws/s3/S3Client.h>
#include <aws/s3/model/ListObjectsV2Request.h>
#include <aws/s3/model/CopyObjectRequest.h>
#include <aws/s3/model/DeleteObjectsRequest.h>

#include <Common/parseGlobs.h>
#include <Common/quoteString.h>
#include <re2/re2.h>

#include <Processors/Sources/SourceWithProgress.h>
#include <Processors/Sinks/SinkToStorage.h>
#include <QueryPipeline/Pipe.h>
#include <filesystem>

namespace fs = std::filesystem;


static const String PARTITION_ID_WILDCARD = "{_partition_id}";

namespace DB
{

namespace ErrorCodes
{
    extern const int CANNOT_PARSE_TEXT;
    extern const int BAD_ARGUMENTS;
    extern const int NUMBER_OF_ARGUMENTS_DOESNT_MATCH;
    extern const int S3_ERROR;
    extern const int UNEXPECTED_EXPRESSION;
    extern const int DATABASE_ACCESS_DENIED;
    extern const int CANNOT_EXTRACT_TABLE_STRUCTURE;
    extern const int NOT_IMPLEMENTED;
}

class IOutputFormat;
using OutputFormatPtr = std::shared_ptr<IOutputFormat>;

class StorageS3Source::DisclosedGlobIterator::Impl : WithContext
{

public:
<<<<<<< HEAD
    Impl(const Aws::S3::S3Client & client_, const S3::URI & globbed_uri_)
        : client(client_), globbed_uri(globbed_uri_)
=======
    Impl(Aws::S3::S3Client & client_, const S3::URI & globbed_uri_, ASTPtr & query_, const Block & virtual_header_, ContextPtr context_)
        : WithContext(context_), client(client_), globbed_uri(globbed_uri_), query(query_), virtual_header(virtual_header_)
>>>>>>> 51868a9a
    {
        if (globbed_uri.bucket.find_first_of("*?{") != globbed_uri.bucket.npos)
            throw Exception("Expression can not have wildcards inside bucket name", ErrorCodes::UNEXPECTED_EXPRESSION);

        const String key_prefix = globbed_uri.key.substr(0, globbed_uri.key.find_first_of("*?{"));

        /// We don't have to list bucket, because there is no asterisks.
        if (key_prefix.size() == globbed_uri.key.size())
        {
            buffer.emplace_back(globbed_uri.key);
            buffer_iter = buffer.begin();
            is_finished = true;
            return;
        }

        /// Create a virtual block with one row to construct filter
        if (query && virtual_header)
        {
            /// Append "key" column as the filter result
            virtual_header.insert({ColumnString::create(), std::make_shared<DataTypeString>(), "_key"});

            auto block = virtual_header.cloneEmpty();
            MutableColumns columns = block.mutateColumns();
            for (auto & column : columns)
                column->insertDefault();
            block.setColumns(std::move(columns));
            VirtualColumnUtils::prepareFilterBlockWithQuery(query, getContext(), block, filter_ast);
        }

        request.SetBucket(globbed_uri.bucket);
        request.SetPrefix(key_prefix);
        matcher = std::make_unique<re2::RE2>(makeRegexpPatternFromGlobs(globbed_uri.key));
        fillInternalBufferAssumeLocked();
    }

    String next()
    {
        std::lock_guard lock(mutex);
        return nextAssumeLocked();
    }

private:

    String nextAssumeLocked()
    {
        if (buffer_iter != buffer.end())
        {
            auto answer = *buffer_iter;
            ++buffer_iter;
            return answer;
        }

        if (is_finished)
            return {};

        fillInternalBufferAssumeLocked();

        return nextAssumeLocked();
    }

    void fillInternalBufferAssumeLocked()
    {
        buffer.clear();

        outcome = client.ListObjectsV2(request);
        if (!outcome.IsSuccess())
            throw Exception(ErrorCodes::S3_ERROR, "Could not list objects in bucket {} with prefix {}, S3 exception: {}, message: {}",
                            quoteString(request.GetBucket()), quoteString(request.GetPrefix()),
                            backQuote(outcome.GetError().GetExceptionName()), quoteString(outcome.GetError().GetMessage()));

        const auto & result_batch = outcome.GetResult().GetContents();

        if (filter_ast)
        {
            auto block = virtual_header.cloneEmpty();
            MutableColumnPtr path_column;
            MutableColumnPtr file_column;
            MutableColumnPtr key_column = block.getByName("_key").column->assumeMutable();

            if (block.has("_path"))
                path_column = block.getByName("_path").column->assumeMutable();

            if (block.has("_file"))
                file_column = block.getByName("_file").column->assumeMutable();

            for (const auto & row : result_batch)
            {
                const String & key = row.GetKey();
                if (re2::RE2::FullMatch(key, *matcher))
                {
                    String path = fs::path(globbed_uri.bucket) / key;
                    String file = path.substr(path.find_last_of('/') + 1);
                    if (path_column)
                        path_column->insert(path);
                    if (file_column)
                        file_column->insert(file);
                    key_column->insert(key);
                }
            }

            VirtualColumnUtils::filterBlockWithQuery(query, block, getContext(), filter_ast);
            const ColumnString & keys = typeid_cast<const ColumnString &>(*block.getByName("_key").column);
            size_t rows = block.rows();
            buffer.reserve(rows);
            for (size_t i = 0; i < rows; ++i)
                buffer.emplace_back(keys.getDataAt(i).toString());
        }
        else
        {
            buffer.reserve(result_batch.size());
            for (const auto & row : result_batch)
            {
                String key = row.GetKey();
                if (re2::RE2::FullMatch(key, *matcher))
                    buffer.emplace_back(std::move(key));
            }
        }

        /// Set iterator only after the whole batch is processed
        buffer_iter = buffer.begin();

        request.SetContinuationToken(outcome.GetResult().GetNextContinuationToken());

        /// It returns false when all objects were returned
        is_finished = !outcome.GetResult().GetIsTruncated();
    }

    std::mutex mutex;
    Strings buffer;
    Strings::iterator buffer_iter;
    Aws::S3::S3Client client;
    S3::URI globbed_uri;
    ASTPtr query;
    Block virtual_header;
    ASTPtr filter_ast;
    Aws::S3::Model::ListObjectsV2Request request;
    Aws::S3::Model::ListObjectsV2Outcome outcome;
    std::unique_ptr<re2::RE2> matcher;
    bool is_finished{false};
};

<<<<<<< HEAD
StorageS3Source::DisclosedGlobIterator::DisclosedGlobIterator(const Aws::S3::S3Client & client_, const S3::URI & globbed_uri_)
    : pimpl(std::make_shared<StorageS3Source::DisclosedGlobIterator::Impl>(client_, globbed_uri_)) {}
=======
StorageS3Source::DisclosedGlobIterator::DisclosedGlobIterator(
    Aws::S3::S3Client & client_, const S3::URI & globbed_uri_, ASTPtr query, const Block & virtual_header, ContextPtr context)
    : pimpl(std::make_shared<StorageS3Source::DisclosedGlobIterator::Impl>(client_, globbed_uri_, query, virtual_header, context))
{
}
>>>>>>> 51868a9a

String StorageS3Source::DisclosedGlobIterator::next()
{
    return pimpl->next();
}

class StorageS3Source::KeysIterator::Impl : WithContext
{
public:
    explicit Impl(
        const std::vector<String> & keys_, const String & bucket_, ASTPtr query_, const Block & virtual_header_, ContextPtr context_)
        : WithContext(context_), keys(keys_), bucket(bucket_), query(query_), virtual_header(virtual_header_)
    {
        /// Create a virtual block with one row to construct filter
        if (query && virtual_header)
        {
            /// Append "key" column as the filter result
            virtual_header.insert({ColumnString::create(), std::make_shared<DataTypeString>(), "_key"});

            auto block = virtual_header.cloneEmpty();
            MutableColumns columns = block.mutateColumns();
            for (auto & column : columns)
                column->insertDefault();
            block.setColumns(std::move(columns));

            ASTPtr filter_ast;
            VirtualColumnUtils::prepareFilterBlockWithQuery(query, getContext(), block, filter_ast);

            if (filter_ast)
            {
                block = virtual_header.cloneEmpty();
                MutableColumnPtr path_column;
                MutableColumnPtr file_column;
                MutableColumnPtr key_column = block.getByName("_key").column->assumeMutable();

                if (block.has("_path"))
                    path_column = block.getByName("_path").column->assumeMutable();

                if (block.has("_file"))
                    file_column = block.getByName("_file").column->assumeMutable();

                for (const auto & key : keys)
                {
                    String path = fs::path(bucket) / key;
                    String file = path.substr(path.find_last_of('/') + 1);
                    if (path_column)
                        path_column->insert(path);
                    if (file_column)
                        file_column->insert(file);
                    key_column->insert(key);
                }

                VirtualColumnUtils::filterBlockWithQuery(query, block, getContext(), filter_ast);
                const ColumnString & keys_col = typeid_cast<const ColumnString &>(*block.getByName("_key").column);
                size_t rows = block.rows();
                Strings filtered_keys;
                filtered_keys.reserve(rows);
                for (size_t i = 0; i < rows; ++i)
                    filtered_keys.emplace_back(keys_col.getDataAt(i).toString());

                keys = std::move(filtered_keys);
            }
        }
    }

    String next()
    {
        size_t current_index = index.fetch_add(1, std::memory_order_relaxed);
        if (current_index >= keys.size())
            return "";
        return keys[current_index];
    }

private:
    Strings keys;
    std::atomic_size_t index = 0;

    String bucket;
    ASTPtr query;
    Block virtual_header;
};

StorageS3Source::KeysIterator::KeysIterator(
    const std::vector<String> & keys_, const String & bucket_, ASTPtr query, const Block & virtual_header, ContextPtr context)
    : pimpl(std::make_shared<StorageS3Source::KeysIterator::Impl>(keys_, bucket_, query, virtual_header, context))
{
}

String StorageS3Source::KeysIterator::next()
{
    return pimpl->next();
}

class StorageS3Source::ReadTasksIterator::Impl
{
public:
    explicit Impl(const std::vector<String> & read_tasks_, const ReadTaskCallback & new_read_tasks_callback_)
        : read_tasks(read_tasks_), new_read_tasks_callback(new_read_tasks_callback_)
    {
    }

    String next()
    {
        size_t current_index = index.fetch_add(1, std::memory_order_relaxed);
        if (current_index >= read_tasks.size())
            return new_read_tasks_callback();
        return read_tasks[current_index];
    }

private:
    std::atomic_size_t index = 0;
    std::vector<String> read_tasks;
    ReadTaskCallback new_read_tasks_callback;
};

StorageS3Source::ReadTasksIterator::ReadTasksIterator(
    const std::vector<String> & read_tasks_, const ReadTaskCallback & new_read_tasks_callback_)
    : pimpl(std::make_shared<StorageS3Source::ReadTasksIterator::Impl>(read_tasks_, new_read_tasks_callback_))
{
}

String StorageS3Source::ReadTasksIterator::next()
{
    return pimpl->next();
}

Block StorageS3Source::getHeader(Block sample_block, const std::vector<NameAndTypePair> & requested_virtual_columns)
{
    for (const auto & virtual_column : requested_virtual_columns)
        sample_block.insert({virtual_column.type->createColumn(), virtual_column.type, virtual_column.name});

    return sample_block;
}

StorageS3Source::StorageS3Source(
    const std::vector<NameAndTypePair> & requested_virtual_columns_,
    const String & format_,
    String name_,
    const Block & sample_block_,
    ContextPtr context_,
    std::optional<FormatSettings> format_settings_,
    const ColumnsDescription & columns_,
    UInt64 max_block_size_,
    UInt64 max_single_read_retries_,
    String compression_hint_,
    const std::shared_ptr<const Aws::S3::S3Client> & client_,
    const String & bucket_,
    const String & version_id_,
    std::shared_ptr<IteratorWrapper> file_iterator_,
    const size_t download_thread_num_)
    : SourceWithProgress(getHeader(sample_block_, requested_virtual_columns_))
    , WithContext(context_)
    , name(std::move(name_))
    , bucket(bucket_)
    , version_id(version_id_)
    , format(format_)
    , columns_desc(columns_)
    , max_block_size(max_block_size_)
    , max_single_read_retries(max_single_read_retries_)
    , compression_hint(std::move(compression_hint_))
    , client(client_)
    , sample_block(sample_block_)
    , format_settings(format_settings_)
    , requested_virtual_columns(requested_virtual_columns_)
    , file_iterator(file_iterator_)
    , download_thread_num(download_thread_num_)
{
    initialize();
}


void StorageS3Source::onCancel()
{
    std::lock_guard lock(reader_mutex);
    if (reader)
        reader->cancel();
}


bool StorageS3Source::initialize()
{
    String current_key = (*file_iterator)();
    if (current_key.empty())
        return false;

    file_path = fs::path(bucket) / current_key;

    read_buf = wrapReadBufferWithCompressionMethod(createS3ReadBuffer(current_key), chooseCompressionMethod(current_key, compression_hint));

    auto input_format = getContext()->getInputFormat(format, *read_buf, sample_block, max_block_size, format_settings);
    QueryPipelineBuilder builder;
    builder.init(Pipe(input_format));

    if (columns_desc.hasDefaults())
    {
        builder.addSimpleTransform(
            [&](const Block & header)
            { return std::make_shared<AddingDefaultsTransform>(header, columns_desc, *input_format, getContext()); });
    }

    pipeline = std::make_unique<QueryPipeline>(QueryPipelineBuilder::getPipeline(std::move(builder)));
    reader = std::make_unique<PullingPipelineExecutor>(*pipeline);

    return true;
}

std::unique_ptr<ReadBuffer> StorageS3Source::createS3ReadBuffer(const String & key)
{
    const size_t object_size = DB::S3::getObjectSize(client, bucket, key, version_id, false);

    auto download_buffer_size = getContext()->getSettings().max_download_buffer_size;
    const bool use_parallel_download = download_buffer_size > 0 && download_thread_num > 1;
    const bool object_too_small = object_size < download_thread_num * download_buffer_size;
    if (!use_parallel_download || object_too_small)
    {
        LOG_TRACE(log, "Downloading object of size {} from S3 in single thread", object_size);
        return std::make_unique<ReadBufferFromS3>(client, bucket, key, version_id, max_single_read_retries, getContext()->getReadSettings());
    }

    assert(object_size > 0);

    if (download_buffer_size < DBMS_DEFAULT_BUFFER_SIZE)
    {
        LOG_WARNING(log, "Downloading buffer {} bytes too small, set at least {} bytes", download_buffer_size, DBMS_DEFAULT_BUFFER_SIZE);
        download_buffer_size = DBMS_DEFAULT_BUFFER_SIZE;
    }

    auto factory = std::make_unique<ReadBufferS3Factory>(
        client, bucket, key, version_id, download_buffer_size, object_size, max_single_read_retries, getContext()->getReadSettings());
    LOG_TRACE(
        log, "Downloading from S3 in {} threads. Object size: {}, Range size: {}.", download_thread_num, object_size, download_buffer_size);

    return std::make_unique<ParallelReadBuffer>(std::move(factory), threadPoolCallbackRunner(IOThreadPool::get()), download_thread_num);
}

String StorageS3Source::getName() const
{
    return name;
}

Chunk StorageS3Source::generate()
{
    while (true)
    {
        if (!reader || isCancelled())
            break;

        Chunk chunk;
        if (reader->pull(chunk))
        {
            UInt64 num_rows = chunk.getNumRows();

            for (const auto & virtual_column : requested_virtual_columns)
            {
                if (virtual_column.name == "_path")
                {
                    chunk.addColumn(virtual_column.type->createColumnConst(num_rows, file_path)->convertToFullColumnIfConst());
                }
                else if (virtual_column.name == "_file")
                {
                    size_t last_slash_pos = file_path.find_last_of('/');
                    auto column = virtual_column.type->createColumnConst(num_rows, file_path.substr(last_slash_pos + 1));
                    chunk.addColumn(column->convertToFullColumnIfConst());
                }
            }

            return chunk;
        }

        {
            std::lock_guard lock(reader_mutex);
            reader.reset();
            pipeline.reset();
            read_buf.reset();

            if (!initialize())
                break;
        }
    }
    return {};
}

static bool checkIfObjectExists(const std::shared_ptr<const Aws::S3::S3Client> & client, const String & bucket, const String & key)
{
    bool is_finished = false;
    Aws::S3::Model::ListObjectsV2Request request;
    Aws::S3::Model::ListObjectsV2Outcome outcome;

    request.SetBucket(bucket);
    request.SetPrefix(key);
    while (!is_finished)
    {
        outcome = client->ListObjectsV2(request);
        if (!outcome.IsSuccess())
            throw Exception(
                ErrorCodes::S3_ERROR,
                "Could not list objects in bucket {} with key {}, S3 exception: {}, message: {}",
                quoteString(bucket),
                quoteString(key),
                backQuote(outcome.GetError().GetExceptionName()),
                quoteString(outcome.GetError().GetMessage()));

        const auto & result_batch = outcome.GetResult().GetContents();
        for (const auto & obj : result_batch)
        {
            if (obj.GetKey() == key)
                return true;
        }

        request.SetContinuationToken(outcome.GetResult().GetNextContinuationToken());
        is_finished = !outcome.GetResult().GetIsTruncated();
    }

    return false;
}

class StorageS3Sink : public SinkToStorage
{
public:
    StorageS3Sink(
        const String & format,
        const Block & sample_block_,
        ContextPtr context,
        std::optional<FormatSettings> format_settings_,
        const CompressionMethod compression_method,
        const StorageS3::S3Configuration & s3_configuration_,
        const String & bucket,
        const String & key)
        : SinkToStorage(sample_block_)
        , sample_block(sample_block_)
        , format_settings(format_settings_)
    {
        write_buf = wrapWriteBufferWithCompressionMethod(
            std::make_unique<WriteBufferFromS3>(
                s3_configuration_.client,
                bucket,
                key,
                s3_configuration_.rw_settings,
                std::nullopt,
                DBMS_DEFAULT_BUFFER_SIZE,
                threadPoolCallbackRunner(IOThreadPool::get())),
            compression_method,
            3);
        writer
            = FormatFactory::instance().getOutputFormatParallelIfPossible(format, *write_buf, sample_block, context, {}, format_settings);
    }

    String getName() const override { return "StorageS3Sink"; }

    void consume(Chunk chunk) override
    {
        writer->write(getHeader().cloneWithColumns(chunk.detachColumns()));
    }

    void onException() override
    {
        write_buf->finalize();
    }

    void onFinish() override
    {
        try
        {
            writer->finalize();
            writer->flush();
            write_buf->finalize();
        }
        catch (...)
        {
            /// Stop ParallelFormattingOutputFormat correctly.
            writer.reset();
            throw;
        }
    }

private:
    Block sample_block;
    std::optional<FormatSettings> format_settings;
    std::unique_ptr<WriteBuffer> write_buf;
    OutputFormatPtr writer;
};


class PartitionedStorageS3Sink : public PartitionedSink
{
public:
    PartitionedStorageS3Sink(
        const ASTPtr & partition_by,
        const String & format_,
        const Block & sample_block_,
        ContextPtr context_,
        std::optional<FormatSettings> format_settings_,
        const CompressionMethod compression_method_,
        const StorageS3::S3Configuration & s3_configuration_,
        const String & bucket_,
        const String & key_)
        : PartitionedSink(partition_by, context_, sample_block_)
        , format(format_)
        , sample_block(sample_block_)
        , context(context_)
        , compression_method(compression_method_)
        , s3_configuration(s3_configuration_)
        , bucket(bucket_)
        , key(key_)
        , format_settings(format_settings_)
    {
    }

    SinkPtr createSinkForPartition(const String & partition_id) override
    {
        auto partition_bucket = replaceWildcards(bucket, partition_id);
        validateBucket(partition_bucket);

        auto partition_key = replaceWildcards(key, partition_id);
        validateKey(partition_key);

        return std::make_shared<StorageS3Sink>(
            format,
            sample_block,
            context,
            format_settings,
            compression_method,
            s3_configuration,
            partition_bucket,
            partition_key
        );
    }

private:
    const String format;
    const Block sample_block;
    ContextPtr context;
    const CompressionMethod compression_method;
    const StorageS3::S3Configuration & s3_configuration;
    const String bucket;
    const String key;
    std::optional<FormatSettings> format_settings;

    ExpressionActionsPtr partition_by_expr;

    static void validateBucket(const String & str)
    {
        S3::URI::validateBucket(str, {});

        if (!DB::UTF8::isValidUTF8(reinterpret_cast<const UInt8 *>(str.data()), str.size()))
            throw Exception(ErrorCodes::CANNOT_PARSE_TEXT, "Incorrect non-UTF8 sequence in bucket name");

        validatePartitionKey(str, false);
    }

    static void validateKey(const String & str)
    {
        /// See:
        /// - https://docs.aws.amazon.com/AmazonS3/latest/userguide/object-keys.html
        /// - https://cloud.ibm.com/apidocs/cos/cos-compatibility#putobject

        if (str.empty() || str.size() > 1024)
            throw Exception(ErrorCodes::BAD_ARGUMENTS, "Incorrect key length (not empty, max 1023 characters), got: {}", str.size());

        if (!DB::UTF8::isValidUTF8(reinterpret_cast<const UInt8 *>(str.data()), str.size()))
            throw Exception(ErrorCodes::CANNOT_PARSE_TEXT, "Incorrect non-UTF8 sequence in key");

        validatePartitionKey(str, true);
    }
};


StorageS3::StorageS3(
    const S3::URI & uri_,
    const String & access_key_id_,
    const String & secret_access_key_,
    const StorageID & table_id_,
    const String & format_name_,
    const S3Settings::ReadWriteSettings & rw_settings_,
    const ColumnsDescription & columns_,
    const ConstraintsDescription & constraints_,
    const String & comment,
    ContextPtr context_,
    std::optional<FormatSettings> format_settings_,
    const String & compression_method_,
    bool distributed_processing_,
    ASTPtr partition_by_)
    : IStorage(table_id_)
    , s3_configuration{uri_, access_key_id_, secret_access_key_, {}, {}, rw_settings_} /// Client and settings will be updated later
    , keys({uri_.key})
    , format_name(format_name_)
    , compression_method(compression_method_)
    , name(uri_.storage_name)
    , distributed_processing(distributed_processing_)
    , format_settings(format_settings_)
    , partition_by(partition_by_)
    , is_key_with_globs(uri_.key.find_first_of("*?{") != std::string::npos)
{
    context_->getGlobalContext()->getRemoteHostFilter().checkURL(uri_.uri);
    StorageInMemoryMetadata storage_metadata;

    updateS3Configuration(context_, s3_configuration);
    if (columns_.empty())
    {
        auto columns = getTableStructureFromDataImpl(
            format_name,
            s3_configuration,
            compression_method,
            distributed_processing_,
            is_key_with_globs,
            format_settings,
            context_,
            &read_tasks_used_in_schema_inference);
        storage_metadata.setColumns(columns);
    }
    else
        storage_metadata.setColumns(columns_);

    storage_metadata.setConstraints(constraints_);
    storage_metadata.setComment(comment);
    setInMemoryMetadata(storage_metadata);

    auto default_virtuals = NamesAndTypesList{
        {"_path", std::make_shared<DataTypeLowCardinality>(std::make_shared<DataTypeString>())},
        {"_file", std::make_shared<DataTypeLowCardinality>(std::make_shared<DataTypeString>())}};

    auto columns = storage_metadata.getSampleBlock().getNamesAndTypesList();
    virtual_columns = getVirtualsForStorage(columns, default_virtuals);
    for (const auto & column : virtual_columns)
        virtual_block.insert({column.type->createColumn(), column.type, column.name});
}

std::shared_ptr<StorageS3Source::IteratorWrapper> StorageS3::createFileIterator(
    const S3Configuration & s3_configuration,
    const std::vector<String> & keys,
    bool is_key_with_globs,
    bool distributed_processing,
    ContextPtr local_context,
    ASTPtr query,
    const Block & virtual_block,
    const std::vector<String> & read_tasks)
{
    if (distributed_processing)
    {
        return std::make_shared<StorageS3Source::IteratorWrapper>(
            [read_tasks_iterator = std::make_shared<StorageS3Source::ReadTasksIterator>(read_tasks, local_context->getReadTaskCallback())]() -> String
        {
                return read_tasks_iterator->next();
        });
    }
    else if (is_key_with_globs)
    {
        /// Iterate through disclosed globs and make a source for each file
        auto glob_iterator = std::make_shared<StorageS3Source::DisclosedGlobIterator>(
            *s3_configuration.client, s3_configuration.uri, query, virtual_block, local_context);
        return std::make_shared<StorageS3Source::IteratorWrapper>([glob_iterator]() { return glob_iterator->next(); });
    }
    else
    {
        auto keys_iterator
            = std::make_shared<StorageS3Source::KeysIterator>(keys, s3_configuration.uri.bucket, query, virtual_block, local_context);
        return std::make_shared<StorageS3Source::IteratorWrapper>([keys_iterator]() { return keys_iterator->next(); });
    }
}

bool StorageS3::supportsSubsetOfColumns() const
{
    return FormatFactory::instance().checkIfFormatSupportsSubsetOfColumns(format_name);
}

Pipe StorageS3::read(
    const Names & column_names,
    const StorageSnapshotPtr & storage_snapshot,
    SelectQueryInfo & query_info,
    ContextPtr local_context,
    QueryProcessingStage::Enum /*processed_stage*/,
    size_t max_block_size,
    unsigned num_streams)
{
    bool has_wildcards = s3_configuration.uri.bucket.find(PARTITION_ID_WILDCARD) != String::npos
        || keys.back().find(PARTITION_ID_WILDCARD) != String::npos;
    if (partition_by && has_wildcards)
        throw Exception(ErrorCodes::NOT_IMPLEMENTED, "Reading from a partitioned S3 storage is not implemented yet");

    updateS3Configuration(local_context, s3_configuration);

    Pipes pipes;

    std::unordered_set<String> column_names_set(column_names.begin(), column_names.end());
    std::vector<NameAndTypePair> requested_virtual_columns;

    for (const auto & virtual_column : getVirtuals())
    {
        if (column_names_set.contains(virtual_column.name))
            requested_virtual_columns.push_back(virtual_column);
    }

    std::shared_ptr<StorageS3Source::IteratorWrapper> iterator_wrapper = createFileIterator(
        s3_configuration,
        keys,
        is_key_with_globs,
        distributed_processing,
        local_context,
        query_info.query,
        virtual_block,
        read_tasks_used_in_schema_inference);

    ColumnsDescription columns_description;
    Block block_for_format;
    if (supportsSubsetOfColumns())
    {
        auto fetch_columns = column_names;
        const auto & virtuals = getVirtuals();
        std::erase_if(
            fetch_columns,
            [&](const String & col)
            { return std::any_of(virtuals.begin(), virtuals.end(), [&](const NameAndTypePair & virtual_col){ return col == virtual_col.name; }); });

        if (fetch_columns.empty())
            fetch_columns.push_back(ExpressionActions::getSmallestColumn(storage_snapshot->metadata->getColumns().getAllPhysical()));

        columns_description = storage_snapshot->getDescriptionForColumns(fetch_columns);
        block_for_format = storage_snapshot->getSampleBlockForColumns(columns_description.getNamesOfPhysical());
    }
    else
    {
        columns_description = storage_snapshot->metadata->getColumns();
        block_for_format = storage_snapshot->metadata->getSampleBlock();
    }

    const size_t max_download_threads = local_context->getSettingsRef().max_download_threads;
    for (size_t i = 0; i < num_streams; ++i)
    {
        pipes.emplace_back(std::make_shared<StorageS3Source>(
            requested_virtual_columns,
            format_name,
            getName(),
            block_for_format,
            local_context,
            format_settings,
            columns_description,
            max_block_size,
            s3_configuration.rw_settings.max_single_read_retries,
            compression_method,
            s3_configuration.client,
            s3_configuration.uri.bucket,
            s3_configuration.uri.version_id,
            iterator_wrapper,
            max_download_threads));
    }
    auto pipe = Pipe::unitePipes(std::move(pipes));

    narrowPipe(pipe, num_streams);
    return pipe;
}

SinkToStoragePtr StorageS3::write(const ASTPtr & query, const StorageMetadataPtr & metadata_snapshot, ContextPtr local_context)
{
    updateS3Configuration(local_context, s3_configuration);

    auto sample_block = metadata_snapshot->getSampleBlock();
    auto chosen_compression_method = chooseCompressionMethod(keys.back(), compression_method);
    bool has_wildcards = s3_configuration.uri.bucket.find(PARTITION_ID_WILDCARD) != String::npos || keys.back().find(PARTITION_ID_WILDCARD) != String::npos;
    auto insert_query = std::dynamic_pointer_cast<ASTInsertQuery>(query);

    auto partition_by_ast = insert_query ? (insert_query->partition_by ? insert_query->partition_by : partition_by) : nullptr;
    bool is_partitioned_implementation = partition_by_ast && has_wildcards;

    if (is_partitioned_implementation)
    {
        return std::make_shared<PartitionedStorageS3Sink>(
            partition_by_ast,
            format_name,
            sample_block,
            local_context,
            format_settings,
            chosen_compression_method,
            s3_configuration,
            s3_configuration.uri.bucket,
            keys.back());
    }
    else
    {
        if (is_key_with_globs)
            throw Exception(ErrorCodes::DATABASE_ACCESS_DENIED, "S3 key '{}' contains globs, so the table is in readonly mode", s3_configuration.uri.key);

        bool truncate_in_insert = local_context->getSettingsRef().s3_truncate_on_insert;

        if (!truncate_in_insert && checkIfObjectExists(s3_configuration.client, s3_configuration.uri.bucket, keys.back()))
        {
            if (local_context->getSettingsRef().s3_create_new_file_on_insert)
            {
                size_t index = keys.size();
                auto pos = keys[0].find_first_of('.');
                String new_key;
                do
                {
                    new_key = keys[0].substr(0, pos) + "." + std::to_string(index) + (pos == std::string::npos ? "" : keys[0].substr(pos));
                    ++index;
                }
                while (checkIfObjectExists(s3_configuration.client, s3_configuration.uri.bucket, new_key));
                keys.push_back(new_key);
            }
            else
                throw Exception(
                    ErrorCodes::BAD_ARGUMENTS,
                    "Object in bucket {} with key {} already exists. If you want to overwrite it, enable setting s3_truncate_on_insert, if you "
                    "want to create a new file on each insert, enable setting s3_create_new_file_on_insert",
                    s3_configuration.uri.bucket,
                    keys.back());
        }

        return std::make_shared<StorageS3Sink>(
            format_name,
            sample_block,
            local_context,
            format_settings,
            chosen_compression_method,
            s3_configuration,
            s3_configuration.uri.bucket,
            keys.back());
    }
}


void StorageS3::truncate(const ASTPtr & /* query */, const StorageMetadataPtr &, ContextPtr local_context, TableExclusiveLockHolder &)
{
    updateS3Configuration(local_context, s3_configuration);

    if (is_key_with_globs)
        throw Exception(ErrorCodes::DATABASE_ACCESS_DENIED, "S3 key '{}' contains globs, so the table is in readonly mode", s3_configuration.uri.key);

    Aws::S3::Model::Delete delkeys;

    for (const auto & key : keys)
    {
        Aws::S3::Model::ObjectIdentifier obj;
        obj.SetKey(key);
        delkeys.AddObjects(std::move(obj));
    }

    Aws::S3::Model::DeleteObjectsRequest request;
    request.SetBucket(s3_configuration.uri.bucket);
    request.SetDelete(delkeys);

    auto response = s3_configuration.client->DeleteObjects(request);
    if (!response.IsSuccess())
    {
        const auto & err = response.GetError();
        throw Exception(std::to_string(static_cast<int>(err.GetErrorType())) + ": " + err.GetMessage(), ErrorCodes::S3_ERROR);
    }
}


void StorageS3::updateS3Configuration(ContextPtr ctx, StorageS3::S3Configuration & upd)
{
    auto settings = ctx->getStorageS3Settings().getSettings(upd.uri.uri.toString());

    bool need_update_configuration = settings != S3Settings{};
    if (need_update_configuration)
    {
        if (upd.rw_settings != settings.rw_settings)
            upd.rw_settings = settings.rw_settings;
    }

    upd.rw_settings.updateFromSettingsIfEmpty(ctx->getSettings());

    if (upd.client && (!upd.access_key_id.empty() || settings.auth_settings == upd.auth_settings))
        return;

    Aws::Auth::AWSCredentials credentials(upd.access_key_id, upd.secret_access_key);
    HeaderCollection headers;
    if (upd.access_key_id.empty())
    {
        credentials = Aws::Auth::AWSCredentials(settings.auth_settings.access_key_id, settings.auth_settings.secret_access_key);
        headers = settings.auth_settings.headers;
    }

    S3::PocoHTTPClientConfiguration client_configuration = S3::ClientFactory::instance().createClientConfiguration(
        settings.auth_settings.region,
        ctx->getRemoteHostFilter(), ctx->getGlobalContext()->getSettingsRef().s3_max_redirects,
        ctx->getGlobalContext()->getSettingsRef().enable_s3_requests_logging);

    client_configuration.endpointOverride = upd.uri.endpoint;
    client_configuration.maxConnections = upd.rw_settings.max_connections;

    upd.client = S3::ClientFactory::instance().create(
        client_configuration,
        upd.uri.is_virtual_hosted_style,
        credentials.GetAWSAccessKeyId(),
        credentials.GetAWSSecretKey(),
        settings.auth_settings.server_side_encryption_customer_key_base64,
        std::move(headers),
        settings.auth_settings.use_environment_credentials.value_or(ctx->getConfigRef().getBool("s3.use_environment_credentials", false)),
        settings.auth_settings.use_insecure_imds_request.value_or(ctx->getConfigRef().getBool("s3.use_insecure_imds_request", false)));

    upd.auth_settings = std::move(settings.auth_settings);
}


void StorageS3::processNamedCollectionResult(StorageS3Configuration & configuration, const std::vector<std::pair<String, ASTPtr>> & key_value_args)
{
    for (const auto & [arg_name, arg_value] : key_value_args)
    {
        if (arg_name == "access_key_id")
            configuration.auth_settings.access_key_id = arg_value->as<ASTLiteral>()->value.safeGet<String>();
        else if (arg_name == "secret_access_key")
            configuration.auth_settings.secret_access_key = arg_value->as<ASTLiteral>()->value.safeGet<String>();
        else if (arg_name == "filename")
            configuration.url = std::filesystem::path(configuration.url) / arg_value->as<ASTLiteral>()->value.safeGet<String>();
        else if (arg_name == "use_environment_credentials")
            configuration.auth_settings.use_environment_credentials = arg_value->as<ASTLiteral>()->value.safeGet<UInt8>();
        else if (arg_name == "max_single_read_retries")
            configuration.rw_settings.max_single_read_retries = arg_value->as<ASTLiteral>()->value.safeGet<UInt64>();
        else if (arg_name == "min_upload_part_size")
            configuration.rw_settings.max_single_read_retries = arg_value->as<ASTLiteral>()->value.safeGet<UInt64>();
        else if (arg_name == "upload_part_size_multiply_factor")
            configuration.rw_settings.max_single_read_retries = arg_value->as<ASTLiteral>()->value.safeGet<UInt64>();
        else if (arg_name == "upload_part_size_multiply_parts_count_threshold")
            configuration.rw_settings.max_single_read_retries = arg_value->as<ASTLiteral>()->value.safeGet<UInt64>();
        else if (arg_name == "max_single_part_upload_size")
            configuration.rw_settings.max_single_read_retries = arg_value->as<ASTLiteral>()->value.safeGet<UInt64>();
        else if (arg_name == "max_connections")
            configuration.rw_settings.max_single_read_retries = arg_value->as<ASTLiteral>()->value.safeGet<UInt64>();
        else
            throw Exception(ErrorCodes::NUMBER_OF_ARGUMENTS_DOESNT_MATCH,
                "Unknown key-value argument `{}` for StorageS3, expected: url, [access_key_id, secret_access_key], name of used format and [compression_method].",
                arg_name);
    }
}


StorageS3Configuration StorageS3::getConfiguration(ASTs & engine_args, ContextPtr local_context)
{
    StorageS3Configuration configuration;

    if (auto named_collection = getURLBasedDataSourceConfiguration(engine_args, local_context))
    {
        auto [common_configuration, storage_specific_args] = named_collection.value();
        configuration.set(common_configuration);
        processNamedCollectionResult(configuration, storage_specific_args);
    }
    else
    {
        if (engine_args.empty() || engine_args.size() > 5)
            throw Exception(
                "Storage S3 requires 1 to 5 arguments: url, [access_key_id, secret_access_key], name of used format and [compression_method].",
                ErrorCodes::NUMBER_OF_ARGUMENTS_DOESNT_MATCH);

        for (auto & engine_arg : engine_args)
            engine_arg = evaluateConstantExpressionOrIdentifierAsLiteral(engine_arg, local_context);

        configuration.url = engine_args[0]->as<ASTLiteral &>().value.safeGet<String>();
        if (engine_args.size() >= 4)
        {
            configuration.auth_settings.access_key_id = engine_args[1]->as<ASTLiteral &>().value.safeGet<String>();
            configuration.auth_settings.secret_access_key = engine_args[2]->as<ASTLiteral &>().value.safeGet<String>();
        }

        if (engine_args.size() == 3 || engine_args.size() == 5)
        {
            configuration.compression_method = engine_args.back()->as<ASTLiteral &>().value.safeGet<String>();
            configuration.format = engine_args[engine_args.size() - 2]->as<ASTLiteral &>().value.safeGet<String>();
        }
        else if (engine_args.size() != 1)
        {
            configuration.compression_method = "auto";
            configuration.format = engine_args.back()->as<ASTLiteral &>().value.safeGet<String>();
        }
    }

    if (configuration.format == "auto")
        configuration.format = FormatFactory::instance().getFormatFromFileName(configuration.url, true);

    return configuration;
}

ColumnsDescription StorageS3::getTableStructureFromData(
    const String & format,
    const S3::URI & uri,
    const String & access_key_id,
    const String & secret_access_key,
    const String & compression_method,
    bool distributed_processing,
    const std::optional<FormatSettings> & format_settings,
    ContextPtr ctx)
{
    S3Configuration s3_configuration{ uri, access_key_id, secret_access_key, {}, {}, S3Settings::ReadWriteSettings(ctx->getSettingsRef()) };
    updateS3Configuration(ctx, s3_configuration);
    return getTableStructureFromDataImpl(format, s3_configuration, compression_method, distributed_processing, uri.key.find_first_of("*?{") != std::string::npos, format_settings, ctx);
}

ColumnsDescription StorageS3::getTableStructureFromDataImpl(
    const String & format,
    const S3Configuration & s3_configuration,
    const String & compression_method,
    bool distributed_processing,
    bool is_key_with_globs,
    const std::optional<FormatSettings> & format_settings,
    ContextPtr ctx,
    std::vector<String> * read_keys_in_distributed_processing)
{
    auto file_iterator
        = createFileIterator(s3_configuration, {s3_configuration.uri.key}, is_key_with_globs, distributed_processing, ctx, nullptr, {});

    ReadBufferIterator read_buffer_iterator = [&, first = false]() mutable -> std::unique_ptr<ReadBuffer>
    {
        auto key = (*file_iterator)();

        if (key.empty())
        {
            if (first)
                throw Exception(
                    ErrorCodes::CANNOT_EXTRACT_TABLE_STRUCTURE,
                    "Cannot extract table structure from {} format file, because there are no files with provided path in S3. You must specify "
                    "table structure manually",
                    format);

            return nullptr;
        }

        if (distributed_processing && read_keys_in_distributed_processing)
            read_keys_in_distributed_processing->push_back(key);

        first = false;
        return wrapReadBufferWithCompressionMethod(
            std::make_unique<ReadBufferFromS3>(
                s3_configuration.client, s3_configuration.uri.bucket, key, s3_configuration.uri.version_id, s3_configuration.rw_settings.max_single_read_retries, ctx->getReadSettings()),
            chooseCompressionMethod(key, compression_method));
    };

    return readSchemaFromFormat(format, format_settings, read_buffer_iterator, is_key_with_globs, ctx);
}


void registerStorageS3Impl(const String & name, StorageFactory & factory)
{
    factory.registerStorage(name, [](const StorageFactory::Arguments & args)
    {
        auto & engine_args = args.engine_args;
        if (engine_args.empty())
            throw Exception(ErrorCodes::BAD_ARGUMENTS, "External data source must have arguments");

        auto configuration = StorageS3::getConfiguration(engine_args, args.getLocalContext());
        // Use format settings from global server context + settings from
        // the SETTINGS clause of the create query. Settings from current
        // session and user are ignored.
        std::optional<FormatSettings> format_settings;
        if (args.storage_def->settings)
        {
            FormatFactorySettings user_format_settings;

            // Apply changed settings from global context, but ignore the
            // unknown ones, because we only have the format settings here.
            const auto & changes = args.getContext()->getSettingsRef().changes();
            for (const auto & change : changes)
            {
                if (user_format_settings.has(change.name))
                    user_format_settings.set(change.name, change.value);
            }

            // Apply changes from SETTINGS clause, with validation.
            user_format_settings.applyChanges(args.storage_def->settings->changes);
            format_settings = getFormatSettings(args.getContext(), user_format_settings);
        }
        else
        {
            format_settings = getFormatSettings(args.getContext());
        }

        S3::URI s3_uri(Poco::URI(configuration.url));

        ASTPtr partition_by;
        if (args.storage_def->partition_by)
            partition_by = args.storage_def->partition_by->clone();

        return std::make_shared<StorageS3>(
            s3_uri,
            configuration.auth_settings.access_key_id,
            configuration.auth_settings.secret_access_key,
            args.table_id,
            configuration.format,
            configuration.rw_settings,
            args.columns,
            args.constraints,
            args.comment,
            args.getContext(),
            format_settings,
            configuration.compression_method,
            /* distributed_processing_ */false,
            partition_by);
    },
    {
        .supports_settings = true,
        .supports_sort_order = true, // for partition by
        .supports_schema_inference = true,
        .source_access_type = AccessType::S3,
    });
}

void registerStorageS3(StorageFactory & factory)
{
    return registerStorageS3Impl("S3", factory);
}

void registerStorageCOS(StorageFactory & factory)
{
    return registerStorageS3Impl("COSN", factory);
}

NamesAndTypesList StorageS3::getVirtuals() const
{
    return virtual_columns;
}

bool StorageS3::supportsPartitionBy() const
{
    return true;
}

}

#endif<|MERGE_RESOLUTION|>--- conflicted
+++ resolved
@@ -86,13 +86,17 @@
 {
 
 public:
-<<<<<<< HEAD
-    Impl(const Aws::S3::S3Client & client_, const S3::URI & globbed_uri_)
-        : client(client_), globbed_uri(globbed_uri_)
-=======
-    Impl(Aws::S3::S3Client & client_, const S3::URI & globbed_uri_, ASTPtr & query_, const Block & virtual_header_, ContextPtr context_)
-        : WithContext(context_), client(client_), globbed_uri(globbed_uri_), query(query_), virtual_header(virtual_header_)
->>>>>>> 51868a9a
+    Impl(
+        const Aws::S3::S3Client & client_,
+        const S3::URI & globbed_uri_,
+        ASTPtr & query_,
+        const Block & virtual_header_,
+        ContextPtr context_)
+        : WithContext(context_)
+        , client(client_)
+        , globbed_uri(globbed_uri_)
+        , query(query_)
+        , virtual_header(virtual_header_)
     {
         if (globbed_uri.bucket.find_first_of("*?{") != globbed_uri.bucket.npos)
             throw Exception("Expression can not have wildcards inside bucket name", ErrorCodes::UNEXPECTED_EXPRESSION);
@@ -234,16 +238,11 @@
     bool is_finished{false};
 };
 
-<<<<<<< HEAD
-StorageS3Source::DisclosedGlobIterator::DisclosedGlobIterator(const Aws::S3::S3Client & client_, const S3::URI & globbed_uri_)
-    : pimpl(std::make_shared<StorageS3Source::DisclosedGlobIterator::Impl>(client_, globbed_uri_)) {}
-=======
 StorageS3Source::DisclosedGlobIterator::DisclosedGlobIterator(
-    Aws::S3::S3Client & client_, const S3::URI & globbed_uri_, ASTPtr query, const Block & virtual_header, ContextPtr context)
+    const Aws::S3::S3Client & client_, const S3::URI & globbed_uri_, ASTPtr query, const Block & virtual_header, ContextPtr context)
     : pimpl(std::make_shared<StorageS3Source::DisclosedGlobIterator::Impl>(client_, globbed_uri_, query, virtual_header, context))
 {
 }
->>>>>>> 51868a9a
 
 String StorageS3Source::DisclosedGlobIterator::next()
 {
