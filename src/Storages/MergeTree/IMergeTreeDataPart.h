#pragma once

#include <magic_enum.hpp>
#include <Core/Block.h>
#include <base/types.h>
#include <Core/NamesAndTypes.h>
#include <Storages/IStorage.h>
#include <Storages/MergeTree/MergeTreeIndexGranularity.h>
#include <Storages/MergeTree/MergeTreeIndexGranularityInfo.h>
#include <Storages/MergeTree/MergeTreeIndices.h>
#include <Storages/MergeTree/MergeTreePartInfo.h>
#include <Storages/MergeTree/MergeTreePartition.h>
#include <Storages/MergeTree/MergeTreeDataPartChecksum.h>
#include <Storages/MergeTree/MergeTreeDataPartTTLInfo.h>
#include <Storages/MergeTree/MergeTreeIOSettings.h>
#include <Storages/MergeTree/KeyCondition.h>
#include <DataTypes/Serializations/SerializationInfo.h>
#include <Storages/MergeTree/IPartMetadataManager.h>

#include <shared_mutex>

namespace zkutil
{
    class ZooKeeper;
    using ZooKeeperPtr = std::shared_ptr<ZooKeeper>;
}

namespace DB
{

struct ColumnSize;
class MergeTreeData;
struct FutureMergedMutatedPart;
class IReservation;
using ReservationPtr = std::unique_ptr<IReservation>;

class IVolume;
using VolumePtr = std::shared_ptr<IVolume>;

class IMergeTreeReader;
class IMergeTreeDataPartWriter;
class MarkCache;
class UncompressedCache;

/// Description of the data part.
class IMergeTreeDataPart : public std::enable_shared_from_this<IMergeTreeDataPart>
{
public:
    static constexpr auto DATA_FILE_EXTENSION = ".bin";

    using Checksums = MergeTreeDataPartChecksums;
    using Checksum = MergeTreeDataPartChecksums::Checksum;
    using ValueSizeMap = std::map<std::string, double>;

    using MergeTreeReaderPtr = std::unique_ptr<IMergeTreeReader>;
    using MergeTreeWriterPtr = std::unique_ptr<IMergeTreeDataPartWriter>;

    using ColumnSizeByName = std::unordered_map<std::string, ColumnSize>;
    using NameToNumber = std::unordered_map<std::string, size_t>;

    using IndexSizeByName = std::unordered_map<std::string, ColumnSize>;

    using Type = MergeTreeDataPartType;

    using uint128 = IPartMetadataManager::uint128;


    IMergeTreeDataPart(
        const MergeTreeData & storage_,
        const String & name_,
        const MergeTreePartInfo & info_,
        const VolumePtr & volume,
        const std::optional<String> & relative_path,
        Type part_type_,
        const IMergeTreeDataPart * parent_part_);

    IMergeTreeDataPart(
        const MergeTreeData & storage_,
        const String & name_,
        const VolumePtr & volume,
        const std::optional<String> & relative_path,
        Type part_type_,
        const IMergeTreeDataPart * parent_part_);

    virtual MergeTreeReaderPtr getReader(
        const NamesAndTypesList & columns_,
        const StorageMetadataPtr & metadata_snapshot,
        const MarkRanges & mark_ranges,
        UncompressedCache * uncompressed_cache,
        MarkCache * mark_cache,
        const MergeTreeReaderSettings & reader_settings_,
        const ValueSizeMap & avg_value_size_hints_ = ValueSizeMap{},
        const ReadBufferFromFileBase::ProfileCallback & profile_callback_ = ReadBufferFromFileBase::ProfileCallback{}) const = 0;

    virtual MergeTreeWriterPtr getWriter(
        const NamesAndTypesList & columns_list,
        const StorageMetadataPtr & metadata_snapshot,
        const std::vector<MergeTreeIndexPtr> & indices_to_recalc,
        const CompressionCodecPtr & default_codec_,
        const MergeTreeWriterSettings & writer_settings,
        const MergeTreeIndexGranularity & computed_index_granularity = {}) const = 0;

    virtual bool isStoredOnDisk() const = 0;

    virtual bool isStoredOnRemoteDisk() const = 0;

    virtual bool supportsVerticalMerge() const { return false; }

    /// NOTE: Returns zeros if column files are not found in checksums.
    /// Otherwise return information about column size on disk.
    ColumnSize getColumnSize(const String & column_name) const;

    /// NOTE: Returns zeros if secondary indexes are not found in checksums.
    /// Otherwise return information about secondary index size on disk.
    IndexSize getSecondaryIndexSize(const String & secondary_index_name) const;

    /// Return information about column size on disk for all columns in part
    ColumnSize getTotalColumnsSize() const { return total_columns_size; }

    /// Return information about secondary indexes size on disk for all indexes in part
    IndexSize getTotalSeconaryIndicesSize() const { return total_secondary_indices_size; }

    virtual String getFileNameForColumn(const NameAndTypePair & column) const = 0;

    virtual ~IMergeTreeDataPart();

    using ColumnToSize = std::map<std::string, UInt64>;
    /// Populates columns_to_size map (compressed size).
    void accumulateColumnSizes(ColumnToSize & /* column_to_size */) const;

    Type getType() const { return part_type; }

    String getTypeName() const { return getType().toString(); }

    void setColumns(const NamesAndTypesList & new_columns, const SerializationInfoByName & new_infos = {});

    const NamesAndTypesList & getColumns() const { return columns; }
    const SerializationInfoByName & getSerializationInfos() const { return serialization_infos; }
    SerializationInfoByName & getSerializationInfos() { return serialization_infos; }
    SerializationPtr getSerialization(const NameAndTypePair & column) const;

    /// Throws an exception if part is not stored in on-disk format.
    void assertOnDisk() const;

    void remove() const;

    void projectionRemove(const String & parent_to, bool keep_shared_data = false) const;

    /// Initialize columns (from columns.txt if exists, or create from column files if not).
    /// Load checksums from checksums.txt if exists. Load index if required.
    void loadColumnsChecksumsIndexes(bool require_columns_checksums, bool check_consistency);
    void appendFilesOfColumnsChecksumsIndexes(Strings & files, bool include_projection = false) const;
    size_t fileNumberOfColumnsChecksumsIndexes() const;

    String getMarksFileExtension() const { return index_granularity_info.marks_file_extension; }

    /// Generate the new name for this part according to `new_part_info` and min/max dates from the old name.
    /// This is useful when you want to change e.g. block numbers or the mutation version of the part.
    String getNewName(const MergeTreePartInfo & new_part_info) const;

    /// Returns column position in part structure or std::nullopt if it's missing in part.
    ///
    /// NOTE: Doesn't take column renames into account, if some column renames
    /// take place, you must take original name of column for this part from
    /// storage and pass it to this method.
    std::optional<size_t> getColumnPosition(const String & column_name) const;

    /// Returns the name of a column with minimum compressed size (as returned by getColumnSize()).
    /// If no checksums are present returns the name of the first physically existing column.
    String getColumnNameWithMinimumCompressedSize(const StorageMetadataPtr & metadata_snapshot) const;

    bool contains(const IMergeTreeDataPart & other) const { return info.contains(other.info); }

    /// If the partition key includes date column (a common case), this function will return min and max values for that column.
    std::pair<DayNum, DayNum> getMinMaxDate() const;

    /// otherwise, if the partition key includes dateTime column (also a common case), this function will return min and max values for that column.
    std::pair<time_t, time_t> getMinMaxTime() const;

    bool isEmpty() const { return rows_count == 0; }

    /// Compute part block id for zero level part. Otherwise throws an exception.
    String getZeroLevelPartBlockID() const;

    const MergeTreeData & storage;

    String name;
    MergeTreePartInfo info;

    /// Part unique identifier.
    /// The intention is to use it for identifying cases where the same part is
    /// processed by multiple shards.
    UUID uuid = UUIDHelpers::Nil;

    VolumePtr volume;

    /// A directory path (relative to storage's path) where part data is actually stored
    /// Examples: 'detached/tmp_fetch_<name>', 'tmp_<name>', '<name>'
    /// NOTE: Cannot have trailing slash.
    mutable String relative_path;
    MergeTreeIndexGranularityInfo index_granularity_info;

    size_t rows_count = 0;

    time_t modification_time = 0;
    /// When the part is removed from the working set. Changes once.
    mutable std::atomic<time_t> remove_time { std::numeric_limits<time_t>::max() };

    /// If true, the destructor will delete the directory with the part.
    /// FIXME Why do we need this flag? What's difference from Temporary and DeleteOnDestroy state? Can we get rid of this?
    bool is_temp = false;

    /// If true it means that there are no ZooKeeper node for this part, so it should be deleted only from filesystem
    bool is_duplicate = false;

    /// Frozen by ALTER TABLE ... FREEZE ... It is used for information purposes in system.parts table.
    mutable std::atomic<bool> is_frozen {false};

    /// Flag for keep S3 data when zero-copy replication over S3 turned on.
    mutable bool force_keep_shared_data = false;

    /**
     * Part state is a stage of its lifetime. States are ordered and state of a part could be increased only.
     * Part state should be modified under data_parts mutex.
     *
     * Possible state transitions:
     * Temporary -> PreActive:       we are trying to add a fetched, inserted or merged part to active set
     * PreActive -> Outdated:        we could not add a part to active set and are doing a rollback (for example it is duplicated part)
     * PreActive -> Active:          we successfully added a part to active dataset
     * PreActive -> Outdated:        a part was replaced by a covering part or DROP PARTITION
     * Outdated -> Deleting:         a cleaner selected this part for deletion
     * Deleting -> Outdated:         if an ZooKeeper error occurred during the deletion, we will retry deletion
     * Active -> DeleteOnDestroy:    if part was moved to another disk
     */
    enum class State
    {
        Temporary,       /// the part is generating now, it is not in data_parts list
        PreActive,    /// the part is in data_parts, but not used for SELECTs
        Active,       /// active data part, used by current and upcoming SELECTs
        Outdated,        /// not active data part, but could be used by only current SELECTs, could be deleted after SELECTs finishes
        Deleting,        /// not active data part with identity refcounter, it is deleting right now by a cleaner
        DeleteOnDestroy, /// part was moved to another disk and should be deleted in own destructor
    };

    using TTLInfo = MergeTreeDataPartTTLInfo;
    using TTLInfos = MergeTreeDataPartTTLInfos;

    mutable TTLInfos ttl_infos;

    /// Current state of the part. If the part is in working set already, it should be accessed via data_parts mutex
    void setState(State new_state) const;
    State getState() const;

    static constexpr std::string_view stateString(State state) { return magic_enum::enum_name(state); }
    constexpr std::string_view stateString() const { return stateString(state); }

    String getNameWithState() const { return fmt::format("{} (state {})", name, stateString()); }

    /// Returns true if state of part is one of affordable_states
    bool checkState(const std::initializer_list<State> & affordable_states) const
    {
        for (auto affordable_state : affordable_states)
        {
            if (state == affordable_state)
                return true;
        }
        return false;
    }

    /// Throws an exception if state of the part is not in affordable_states
    void assertState(const std::initializer_list<State> & affordable_states) const;

    /// Primary key (correspond to primary.idx file).
    /// Always loaded in RAM. Contains each index_granularity-th value of primary key tuple.
    /// Note that marks (also correspond to primary key) is not always in RAM, but cached. See MarkCache.h.
    using Index = Columns;
    Index index;

    MergeTreePartition partition;

    /// Amount of rows between marks
    /// As index always loaded into memory
    MergeTreeIndexGranularity index_granularity;

    /// Index that for each part stores min and max values of a set of columns. This allows quickly excluding
    /// parts based on conditions on these columns imposed by a query.
    /// Currently this index is built using only columns required by partition expression, but in principle it
    /// can be built using any set of columns.
    struct MinMaxIndex
    {
        /// A direct product of ranges for each key column. See Storages/MergeTree/KeyCondition.cpp for details.
        std::vector<Range> hyperrectangle;
        bool initialized = false;

    public:
        MinMaxIndex() = default;

        /// For month-based partitioning.
        MinMaxIndex(DayNum min_date, DayNum max_date)
            : hyperrectangle(1, Range(min_date, true, max_date, true))
            , initialized(true)
        {
        }

        void load(const MergeTreeData & data, const PartMetadataManagerPtr & manager);

        void store(const MergeTreeData & data, const DiskPtr & disk, const String & part_path, Checksums & checksums) const;
        void store(const Names & column_names, const DataTypes & data_types, const DiskPtr & disk_, const String & part_path, Checksums & checksums) const;

        void update(const Block & block, const Names & column_names);
        void merge(const MinMaxIndex & other);
        static void appendFiles(const MergeTreeData & data, Strings & files);
    };

    using MinMaxIndexPtr = std::shared_ptr<MinMaxIndex>;

    MinMaxIndexPtr minmax_idx;

    Checksums checksums;

    /// Columns with values, that all have been zeroed by expired ttl
    NameSet expired_columns;

    CompressionCodecPtr default_codec;

    /// For data in RAM ('index')
    UInt64 getIndexSizeInBytes() const;
    UInt64 getIndexSizeInAllocatedBytes() const;
    UInt64 getMarksCount() const;

    UInt64 getBytesOnDisk() const { return bytes_on_disk; }
    void setBytesOnDisk(UInt64 bytes_on_disk_) { bytes_on_disk = bytes_on_disk_; }

    size_t getFileSizeOrZero(const String & file_name) const;

    /// Returns path to part dir relatively to disk mount point
    String getFullRelativePath() const;

    /// Returns full path to part dir
    String getFullPath() const;

    /// Moves a part to detached/ directory and adds prefix to its name
    void renameToDetached(const String & prefix) const;

    /// Makes checks and move part to new directory
    /// Changes only relative_dir_name, you need to update other metadata (name, is_temp) explicitly
    virtual void renameTo(const String & new_relative_path, bool remove_new_dir_if_exists) const;

    /// Cleanup shared locks made with old name after part renaming
    virtual void cleanupOldName(const String & old_part_name) const;

    /// Makes clone of a part in detached/ directory via hard links
    virtual void makeCloneInDetached(const String & prefix, const StorageMetadataPtr & metadata_snapshot) const;

    /// Makes full clone of part in specified subdirectory (relative to storage data directory, e.g. "detached") on another disk
    void makeCloneOnDisk(const DiskPtr & disk, const String & directory_name) const;

    /// Checks that .bin and .mrk files exist.
    ///
    /// NOTE: Doesn't take column renames into account, if some column renames
    /// take place, you must take original name of column for this part from
    /// storage and pass it to this method.
    virtual bool hasColumnFiles(const NameAndTypePair & /* column */) const { return false; }

    /// Returns true if this part shall participate in merges according to
    /// settings of given storage policy.
    bool shallParticipateInMerges(const StoragePolicyPtr & storage_policy) const;

    /// Calculate the total size of the entire directory with all the files
    static UInt64 calculateTotalSizeOnDisk(const DiskPtr & disk_, const String & from);

    /// Calculate column and secondary indices sizes on disk.
    void calculateColumnsAndSecondaryIndicesSizesOnDisk();

    String getRelativePathForPrefix(const String & prefix, bool detached = false) const;

    bool isProjectionPart() const { return parent_part != nullptr; }

    const IMergeTreeDataPart * getParentPart() const { return parent_part; }

    const std::map<String, std::shared_ptr<IMergeTreeDataPart>> & getProjectionParts() const { return projection_parts; }

    void addProjectionPart(const String & projection_name, std::shared_ptr<IMergeTreeDataPart> && projection_part)
    {
        projection_parts.emplace(projection_name, std::move(projection_part));
    }

    bool hasProjection(const String & projection_name) const
    {
        return projection_parts.find(projection_name) != projection_parts.end();
    }

    void loadProjections(bool require_columns_checksums, bool check_consistency);

    /// Return set of metadata file names without checksums. For example,
    /// columns.txt or checksums.txt itself.
    NameSet getFileNamesWithoutChecksums() const;

    /// File with compression codec name which was used to compress part columns
    /// by default. Some columns may have their own compression codecs, but
    /// default will be stored in this file.
    static inline constexpr auto DEFAULT_COMPRESSION_CODEC_FILE_NAME = "default_compression_codec.txt";

    static inline constexpr auto DELETE_ON_DESTROY_MARKER_FILE_NAME = "delete-on-destroy.txt";

    static inline constexpr auto UUID_FILE_NAME = "uuid.txt";

    /// File that contains information about kinds of serialization of columns
    /// and information that helps to choose kind of serialization later during merging
    /// (number of rows, number of rows with default values, etc).
    static inline constexpr auto SERIALIZATION_FILE_NAME = "serialization.json";

    /// Checks that all TTLs (table min/max, column ttls, so on) for part
    /// calculated. Part without calculated TTL may exist if TTL was added after
    /// part creation (using alter query with materialize_ttl setting).
    bool checkAllTTLCalculated(const StorageMetadataPtr & metadata_snapshot) const;

    /// Return some uniq string for file.
    /// Required for distinguish different copies of the same part on remote FS.
    String getUniqueId() const;

<<<<<<< HEAD
    /// Get checksums of metadata file in part directory
    IMergeTreeDataPart::uint128 getActualChecksumByFile(const String & file_path) const;

    /// Check metadata in cache is consistent with actual metadata on disk(if use_metadata_cache is true)
    std::unordered_map<String, uint128> checkMetadata() const;
=======
    /// Return hardlink count for part.
    /// Required for keep data on remote FS when part has shadow copies.
    UInt32 getNumberOfRefereneces() const;
>>>>>>> d0a847be

protected:

    /// Total size of all columns, calculated once in calcuateColumnSizesOnDisk
    ColumnSize total_columns_size;

    /// Size for each column, calculated once in calcuateColumnSizesOnDisk
    ColumnSizeByName columns_sizes;

    ColumnSize total_secondary_indices_size;

    IndexSizeByName secondary_index_sizes;

    /// Total size on disk, not only columns. May not contain size of
    /// checksums.txt and columns.txt. 0 - if not counted;
    UInt64 bytes_on_disk{0};

    /// Columns description. Cannot be changed, after part initialization.
    NamesAndTypesList columns;

    const Type part_type;

    /// Not null when it's a projection part.
    const IMergeTreeDataPart * parent_part;

    std::map<String, std::shared_ptr<IMergeTreeDataPart>> projection_parts;

    /// Disabled when USE_ROCKSDB is OFF, or use_metadata_cache is set true in merge tree settings
    bool use_metadata_cache = false;

    mutable PartMetadataManagerPtr metadata_manager;

    void removeIfNeeded();

    virtual void checkConsistency(bool require_part_metadata) const;
    void checkConsistencyBase() const;

    /// Fill each_columns_size and total_size with sizes from columns files on
    /// disk using columns and checksums.
    virtual void calculateEachColumnSizes(ColumnSizeByName & each_columns_size, ColumnSize & total_size) const = 0;

    String getRelativePathForDetachedPart(const String & prefix) const;

    std::optional<bool> keepSharedDataInDecoupledStorage() const;

    void initializePartMetadataManager();


private:
    /// In compact parts order of columns is necessary
    NameToNumber column_name_to_position;

    /// Map from name of column to its serialization info.
    SerializationInfoByName serialization_infos;

    /// Reads part unique identifier (if exists) from uuid.txt
    void loadUUID();

    static void appendFilesOfUUID(Strings & files);

    /// Reads columns names and types from columns.txt
    void loadColumns(bool require);

    static void appendFilesOfColumns(Strings & files);

    /// If checksums.txt exists, reads file's checksums (and sizes) from it
    void loadChecksums(bool require);

    static void appendFilesOfChecksums(Strings & files);

    /// Loads marks index granularity into memory
    virtual void loadIndexGranularity();

    virtual void appendFilesOfIndexGranularity(Strings & files) const;

    /// Loads index file.
    void loadIndex();

    void appendFilesOfIndex(Strings & files) const;

    /// Load rows count for this part from disk (for the newer storage format version).
    /// For the older format version calculates rows count from the size of a column with a fixed size.
    void loadRowsCount();

    static void appendFilesOfRowsCount(Strings & files);

    /// Loads ttl infos in json format from file ttl.txt. If file doesn't exists assigns ttl infos with all zeros
    void loadTTLInfos();

    static void appendFilesOfTTLInfos(Strings & files);

    void loadPartitionAndMinMaxIndex();

    void calculateColumnsSizesOnDisk();

    void calculateSecondaryIndicesSizesOnDisk();

    void appendFilesOfPartitionAndMinMaxIndex(Strings & files) const;

    /// Load default compression codec from file default_compression_codec.txt
    /// if it not exists tries to deduce codec from compressed column without
    /// any specifial compression.
    void loadDefaultCompressionCodec();

    static void appendFilesOfDefaultCompressionCodec(Strings & files);

    /// Found column without specific compression and return codec
    /// for this column with default parameters.
    CompressionCodecPtr detectDefaultCompressionCodec() const;

    mutable State state{State::Temporary};
};

using MergeTreeDataPartState = IMergeTreeDataPart::State;
using MergeTreeDataPartPtr = std::shared_ptr<const IMergeTreeDataPart>;
using MergeTreeMutableDataPartPtr = std::shared_ptr<IMergeTreeDataPart>;

bool isCompactPart(const MergeTreeDataPartPtr & data_part);
bool isWidePart(const MergeTreeDataPartPtr & data_part);
bool isInMemoryPart(const MergeTreeDataPartPtr & data_part);

}<|MERGE_RESOLUTION|>--- conflicted
+++ resolved
@@ -419,17 +419,15 @@
     /// Required for distinguish different copies of the same part on remote FS.
     String getUniqueId() const;
 
-<<<<<<< HEAD
     /// Get checksums of metadata file in part directory
     IMergeTreeDataPart::uint128 getActualChecksumByFile(const String & file_path) const;
 
     /// Check metadata in cache is consistent with actual metadata on disk(if use_metadata_cache is true)
     std::unordered_map<String, uint128> checkMetadata() const;
-=======
+
     /// Return hardlink count for part.
     /// Required for keep data on remote FS when part has shadow copies.
     UInt32 getNumberOfRefereneces() const;
->>>>>>> d0a847be
 
 protected:
 
