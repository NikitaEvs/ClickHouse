--- conflicted
+++ resolved
@@ -67,18 +67,15 @@
 void registerStorageExternalDistributed(StorageFactory & factory);
 #endif
 
-<<<<<<< HEAD
 #if USE_FILELOG
 void registerStorageFileLog(StorageFactory & factory);
 #endif
 
-=======
 #if USE_SQLITE
 void registerStorageSQLite(StorageFactory & factory);
 #endif
 
 
->>>>>>> 35fae342
 void registerStorages()
 {
     auto & factory = StorageFactory::instance();
