--- conflicted
+++ resolved
@@ -262,29 +262,4 @@
     static std::vector<Point> extractPoints(const Columns &key_columns);
 };
 
-<<<<<<< HEAD
-/** Simple implementation of the polygon dictionary. Doesn't generate anything during its construction.
- *  Iterates over all stored polygons for each query, checking each of them in linear time.
- *  Retrieves the polygon with the smallest area containing the given point. If there is more than one any such polygon
- *  may be returned.
- */
-class SimplePolygonDictionary : public IPolygonDictionary
-{
-public:
-    SimplePolygonDictionary(
-            const StorageID & dict_id_,
-            const DictionaryStructure & dict_struct_,
-            DictionarySourcePtr source_ptr_,
-            DictionaryLifetime dict_lifetime_,
-            InputType input_type_,
-            PointType point_type_);
-
-    std::shared_ptr<const IExternalLoadable> clone() const override;
-
-private:
-    bool find(const Point & point, size_t & id) const override;
-};
-
-=======
->>>>>>> 91156bef
 }
