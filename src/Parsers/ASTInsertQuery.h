#pragma once

#include <Interpreters/StorageID.h>
#include <Parsers/IAST.h>

namespace DB
{

class ReadBuffer;

/// INSERT query
class ASTInsertQuery : public IAST
{
public:
    /// Part of hash
    StorageID table_id = StorageID::createEmpty();
    ASTPtr columns;
    String format;
<<<<<<< HEAD
=======
    ASTPtr select;
    ASTPtr infile;
    ASTPtr compression;
    ASTPtr watch;
>>>>>>> 8d1bf1b6
    ASTPtr table_function;
    ASTPtr partition_by;
    ASTPtr settings_ast;

    ASTPtr select;
    ASTPtr watch;
    ASTPtr infile;

    /// Data inlined into query
    const char * data = nullptr;
    const char * end = nullptr;

    /// Data from buffer to insert after inlined one - may be nullptr.
    ReadBuffer * tail = nullptr;

    bool hasInlinedData() const { return data || tail; }

    /// Try to find table function input() in SELECT part
    void tryFindInputFunction(ASTPtr & input_function) const;

    /** Get the text that identifies this element. */
    String getID(char delim) const override { return "InsertQuery" + (delim + table_id.database_name) + delim + table_id.table_name; }

    ASTPtr clone() const override
    {
        auto res = std::make_shared<ASTInsertQuery>(*this);
        res->children.clear();

        if (columns) { res->columns = columns->clone(); res->children.push_back(res->columns); }
        if (select) { res->select = select->clone(); res->children.push_back(res->select); }
        if (watch) { res->watch = watch->clone(); res->children.push_back(res->watch); }
        if (table_function) { res->table_function = table_function->clone(); res->children.push_back(res->table_function); }
        if (partition_by) { res->partition_by = partition_by->clone(); res->children.push_back(res->partition_by); }
        if (settings_ast) { res->settings_ast = settings_ast->clone(); res->children.push_back(res->settings_ast); }

        return res;
    }

    const char * getQueryKindString() const override { return "Insert"; }

protected:
    void formatImpl(const FormatSettings & settings, FormatState & state, FormatStateStacked frame) const override;
    void updateTreeHashImpl(SipHash & hash_state) const override;
};

}<|MERGE_RESOLUTION|>--- conflicted
+++ resolved
@@ -12,17 +12,9 @@
 class ASTInsertQuery : public IAST
 {
 public:
-    /// Part of hash
     StorageID table_id = StorageID::createEmpty();
     ASTPtr columns;
     String format;
-<<<<<<< HEAD
-=======
-    ASTPtr select;
-    ASTPtr infile;
-    ASTPtr compression;
-    ASTPtr watch;
->>>>>>> 8d1bf1b6
     ASTPtr table_function;
     ASTPtr partition_by;
     ASTPtr settings_ast;
@@ -30,6 +22,7 @@
     ASTPtr select;
     ASTPtr watch;
     ASTPtr infile;
+    ASTPtr compression;
 
     /// Data inlined into query
     const char * data = nullptr;
