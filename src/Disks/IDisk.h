--- conflicted
+++ resolved
@@ -195,16 +195,12 @@
     /// Invoked when Global Context is shutdown.
     virtual void shutdown() { }
 
-<<<<<<< HEAD
     /// Return some uniq string for file, overrided for S3
     virtual const String getUniqueId(const String & path) const { return path; }
 
     /// Check file, overrided for S3 only
     virtual bool checkFile(const String & path) const { return exists(path); }
 
-private:
-=======
->>>>>>> 0082c56b
     /// Returns executor to perform asynchronous operations.
     virtual Executor & getExecutor() { return *executor; }
 
