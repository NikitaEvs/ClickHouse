--- conflicted
+++ resolved
@@ -230,44 +230,27 @@
     with PartitionManager() as pm:
         pm.drop_instance_zk_connections(dummy_node)
         dummy_node.query_and_get_error("RENAME TABLE recover.t1 TO recover.m1")
-<<<<<<< HEAD
+
         main_node.query_with_retry("RENAME TABLE recover.t1 TO recover.m1", settings=settings)
         main_node.query_with_retry("ALTER TABLE recover.mt1  ADD COLUMN m int", settings=settings)
         main_node.query_with_retry("ALTER TABLE recover.rmt1 ADD COLUMN m int", settings=settings)
         main_node.query_with_retry("RENAME TABLE recover.rmt3 TO recover.rmt4", settings=settings)
         main_node.query_with_retry("DROP TABLE recover.rmt5", settings=settings)
         main_node.query_with_retry("DROP DICTIONARY recover.d2", settings=settings)
-        main_node.query_with_retry("CREATE DICTIONARY recover.d2 (n int DEFAULT 0, m int DEFAULT 1) PRIMARY KEY n SOURCE(CLICKHOUSE(HOST 'localhost' PORT 9000 USER 'default' TABLE 'rmt1' PASSWORD '' DB 'recover')) LIFETIME(MIN 1 MAX 10) LAYOUT(FLAT());", settings=settings)
+        main_node.query_with_retry("CREATE DICTIONARY recover.d2 (n int DEFAULT 0, m int DEFAULT 1) PRIMARY KEY n "
+                        "SOURCE(CLICKHOUSE(HOST 'localhost' PORT 9000 USER 'default' TABLE 'rmt1' PASSWORD '' DB 'recover')) "
+                        "LIFETIME(MIN 1 MAX 10) LAYOUT(FLAT());", settings=settings)
+
+        inner_table = ".inner_id." + dummy_node.query_with_retry("SELECT uuid FROM system.tables WHERE database='recover' AND name='mv1'").strip()
+        main_node.query_with_retry("ALTER TABLE recover.`{}` MODIFY COLUMN n int DEFAULT 42".format(inner_table), settings=settings)
+        main_node.query_with_retry("ALTER TABLE recover.mv1 MODIFY QUERY SELECT m FROM recover.rmt1".format(inner_table), settings=settings)
+        main_node.query_with_retry("RENAME TABLE recover.mv2 TO recover.mv3".format(inner_table), settings=settings)
 
         main_node.query_with_retry("CREATE TABLE recover.tmp AS recover.m1", settings=settings)
         main_node.query_with_retry("DROP TABLE recover.tmp", settings=settings)
         main_node.query_with_retry("CREATE TABLE recover.tmp AS recover.m1", settings=settings)
         main_node.query_with_retry("DROP TABLE recover.tmp", settings=settings)
         main_node.query_with_retry("CREATE TABLE recover.tmp AS recover.m1", settings=settings)
-        main_node.query_with_retry("DROP TABLE recover.tmp", settings=settings)
-        main_node.query_with_retry("CREATE TABLE recover.tmp AS recover.m1", settings=settings)
-=======
-        main_node.query("RENAME TABLE recover.t1 TO recover.m1", settings=settings)
-        main_node.query("ALTER TABLE recover.mt1  ADD COLUMN m int", settings=settings)
-        main_node.query("ALTER TABLE recover.rmt1 ADD COLUMN m int", settings=settings)
-        main_node.query("RENAME TABLE recover.rmt3 TO recover.rmt4", settings=settings)
-        main_node.query("DROP TABLE recover.rmt5", settings=settings)
-        main_node.query("DROP DICTIONARY recover.d2", settings=settings)
-        main_node.query("CREATE DICTIONARY recover.d2 (n int DEFAULT 0, m int DEFAULT 1) PRIMARY KEY n "
-                        "SOURCE(CLICKHOUSE(HOST 'localhost' PORT 9000 USER 'default' TABLE 'rmt1' PASSWORD '' DB 'recover')) "
-                        "LIFETIME(MIN 1 MAX 10) LAYOUT(FLAT());", settings=settings)
-
-        inner_table = ".inner_id." + dummy_node.query("SELECT uuid FROM system.tables WHERE database='recover' AND name='mv1'").strip()
-        main_node.query("ALTER TABLE recover.`{}` MODIFY COLUMN n int DEFAULT 42".format(inner_table), settings=settings)
-        main_node.query("ALTER TABLE recover.mv1 MODIFY QUERY SELECT m FROM recover.rmt1".format(inner_table), settings=settings)
-        main_node.query("RENAME TABLE recover.mv2 TO recover.mv3".format(inner_table), settings=settings)
-
-        main_node.query("CREATE TABLE recover.tmp AS recover.m1", settings=settings)
-        main_node.query("DROP TABLE recover.tmp", settings=settings)
-        main_node.query("CREATE TABLE recover.tmp AS recover.m1", settings=settings)
-        main_node.query("DROP TABLE recover.tmp", settings=settings)
-        main_node.query("CREATE TABLE recover.tmp AS recover.m1", settings=settings)
->>>>>>> 6fb70cfd
 
     assert main_node.query("SELECT name FROM system.tables WHERE database='recover' AND name NOT LIKE '.inner_id.%' ORDER BY name") == \
            "d1\nd2\nm1\nmt1\nmt2\nmv1\nmv3\nrmt1\nrmt2\nrmt4\nt2\ntmp\n"
