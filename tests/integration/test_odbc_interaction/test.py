import time

import psycopg2
import pymysql.cursors
import pytest
import logging
import os.path

from helpers.cluster import ClickHouseCluster
from helpers.test_tools import assert_eq_with_retry
from psycopg2.extensions import ISOLATION_LEVEL_AUTOCOMMIT
from multiprocessing.dummy import Pool

cluster = ClickHouseCluster(__file__)
node1 = cluster.add_instance('node1', with_odbc_drivers=True, with_mysql=True, with_postgres=True,
                             main_configs=['configs/openssl.xml', 'configs/odbc_logging.xml',
                                           'configs/enable_dictionaries.xml',
                                           'configs/dictionaries/sqlite3_odbc_hashed_dictionary.xml',
                                           'configs/dictionaries/sqlite3_odbc_cached_dictionary.xml',
                                           'configs/dictionaries/postgres_odbc_hashed_dictionary.xml'], stay_alive=True)


drop_table_sql_template = """
    DROP TABLE IF EXISTS `clickhouse`.`{}`
    """

create_table_sql_template = """
    CREATE TABLE `clickhouse`.`{}` (
    `id` int(11) NOT NULL,
    `name` varchar(50) NOT NULL,
    `age` int  NOT NULL default 0,
    `money` int NOT NULL default 0,
    `column_x` int default NULL,
    PRIMARY KEY (`id`)) ENGINE=InnoDB;
    """


def skip_test_msan(instance):
    if instance.is_built_with_memory_sanitizer():
        pytest.skip("Memory Sanitizer cannot work with third-party shared libraries")


def get_mysql_conn():
    errors = []
    conn = None
    for _ in range(15):
        try:
            if conn is None:
                conn = pymysql.connect(user='root', password='clickhouse', host=cluster.mysql_ip, port=cluster.mysql_port)
            else:
                conn.ping(reconnect=True)
            logging.debug(f"MySQL Connection establised: {cluster.mysql_ip}:{cluster.mysql_port}")
            return conn
        except Exception as e:
            errors += [str(e)]
            time.sleep(1)
    
    raise Exception("Connection not establised, {}".format(errors))
 

def create_mysql_db(conn, name):
    with conn.cursor() as cursor:
        cursor.execute("DROP DATABASE IF EXISTS {}".format(name))
        cursor.execute("CREATE DATABASE {} DEFAULT CHARACTER SET 'utf8'".format(name))


def create_mysql_table(conn, table_name):
    with conn.cursor() as cursor:
        cursor.execute(drop_table_sql_template.format(table_name))
        cursor.execute(create_table_sql_template.format(table_name))


def get_postgres_conn(started_cluster):
    conn_string = "host={} port={} user='postgres' password='mysecretpassword'".format(started_cluster.postgres_ip, started_cluster.postgres_port)
    errors = []
    for _ in range(15):
        try:
            conn = psycopg2.connect(conn_string)
            logging.debug("Postgre Connection establised: {}".format(conn_string))
            conn.set_isolation_level(ISOLATION_LEVEL_AUTOCOMMIT)
            conn.autocommit = True
            return conn
        except Exception as e:
            errors += [str(e)]
            time.sleep(1)
    
    raise Exception("Postgre connection not establised DSN={}, {}".format(conn_string, errors))


def create_postgres_db(conn, name):
    cursor = conn.cursor()
    cursor.execute("CREATE SCHEMA {}".format(name))


@pytest.fixture(scope="module")
def started_cluster():
    try:
        cluster.start()
        sqlite_db = node1.odbc_drivers["SQLite3"]["Database"]

        print("sqlite data received")
        node1.exec_in_container(
            ["bash", "-c", "echo 'CREATE TABLE t1(x INTEGER PRIMARY KEY ASC, y, z);' | sqlite3 {}".format(sqlite_db)],
            privileged=True, user='root')
        node1.exec_in_container(
            ["bash", "-c", "echo 'CREATE TABLE t2(X INTEGER PRIMARY KEY ASC, Y, Z);' | sqlite3 {}".format(sqlite_db)],
            privileged=True, user='root')
        node1.exec_in_container(
            ["bash", "-c", "echo 'CREATE TABLE t3(X INTEGER PRIMARY KEY ASC, Y, Z);' | sqlite3 {}".format(sqlite_db)],
            privileged=True, user='root')
        node1.exec_in_container(
            ["bash", "-c", "echo 'CREATE TABLE t4(X INTEGER PRIMARY KEY ASC, Y, Z);' | sqlite3 {}".format(sqlite_db)],
            privileged=True, user='root')
        node1.exec_in_container(
            ["bash", "-c", "echo 'CREATE TABLE tf1(x INTEGER PRIMARY KEY ASC, y, z);' | sqlite3 {}".format(sqlite_db)],
            privileged=True, user='root')
        print("sqlite tables created")
        mysql_conn = get_mysql_conn()
        print("mysql connection received")
        ## create mysql db and table
        create_mysql_db(mysql_conn, 'clickhouse')
        print("mysql database created")

        postgres_conn = get_postgres_conn(cluster)
        print("postgres connection received")

        create_postgres_db(postgres_conn, 'clickhouse')
        print("postgres db created")

        cursor = postgres_conn.cursor()
        cursor.execute(
            "create table if not exists clickhouse.test_table (column1 int primary key, column2 varchar(40) not null)")

        yield cluster

    except Exception as ex:
        print(ex)
        raise ex
    finally:
        cluster.shutdown()


def test_mysql_simple_select_works(started_cluster):
    skip_test_msan(node1)

    mysql_setup = node1.odbc_drivers["MySQL"]

    table_name = 'test_insert_select'
    conn = get_mysql_conn()
    create_mysql_table(conn, table_name)

    # Check that NULL-values are handled correctly by the ODBC-bridge
    with conn.cursor() as cursor:
        cursor.execute(
            "INSERT INTO clickhouse.{} VALUES(50, 'null-guy', 127, 255, NULL), (100, 'non-null-guy', 127, 255, 511);".format(
                table_name))
        conn.commit()
    assert node1.query("SELECT column_x FROM odbc('DSN={}', '{}')".format(mysql_setup["DSN"], table_name),
                       settings={"external_table_functions_use_nulls": "1"}) == '\\N\n511\n'
    assert node1.query("SELECT column_x FROM odbc('DSN={}', '{}')".format(mysql_setup["DSN"], table_name),
                       settings={"external_table_functions_use_nulls": "0"}) == '0\n511\n'

    node1.query('''
CREATE TABLE {}(id UInt32, name String, age UInt32, money UInt32, column_x Nullable(UInt32)) ENGINE = MySQL('mysql57:3306', 'clickhouse', '{}', 'root', 'clickhouse');
'''.format(table_name, table_name))

    node1.query(
        "INSERT INTO {}(id, name, money, column_x) select number, concat('name_', toString(number)), 3, NULL from numbers(49) ".format(
            table_name))
    node1.query(
        "INSERT INTO {}(id, name, money, column_x) select number, concat('name_', toString(number)), 3, 42 from numbers(51, 49) ".format(
            table_name))

    assert node1.query("SELECT COUNT () FROM {} WHERE column_x IS NOT NULL".format(table_name)) == '50\n'
    assert node1.query("SELECT COUNT () FROM {} WHERE column_x IS NULL".format(table_name)) == '50\n'
    assert node1.query("SELECT count(*) FROM odbc('DSN={}', '{}')".format(mysql_setup["DSN"], table_name)) == '100\n'

    # previously this test fails with segfault
    # just to be sure :)
    assert node1.query("select 1") == "1\n"

    conn.close()


def test_mysql_insert(started_cluster):
    skip_test_msan(node1)

    mysql_setup = node1.odbc_drivers["MySQL"]
    table_name = 'test_insert'
    conn = get_mysql_conn()
    create_mysql_table(conn, table_name)
    odbc_args = "'DSN={}', '{}', '{}'".format(mysql_setup["DSN"], mysql_setup["Database"], table_name)

    node1.query(
        "create table mysql_insert (id Int64, name String, age UInt8, money Float, column_x Nullable(Int16)) Engine=ODBC({})".format(
            odbc_args))
    node1.query("insert into mysql_insert values (1, 'test', 11, 111, 1111), (2, 'odbc', 22, 222, NULL)")
    assert node1.query("select * from mysql_insert") == "1\ttest\t11\t111\t1111\n2\todbc\t22\t222\t\\N\n"

    node1.query("insert into table function odbc({}) values (3, 'insert', 33, 333, 3333)".format(odbc_args))
    node1.query(
        "insert into table function odbc({}) (id, name, age, money) select id*4, upper(name), age*4, money*4 from odbc({}) where id=1".format(
            odbc_args, odbc_args))
    assert node1.query(
        "select * from mysql_insert where id in (3, 4)") == "3\tinsert\t33\t333\t3333\n4\tTEST\t44\t444\t\\N\n"


def test_sqlite_simple_select_function_works(started_cluster):
    skip_test_msan(node1)

    sqlite_setup = node1.odbc_drivers["SQLite3"]
    sqlite_db = sqlite_setup["Database"]

    node1.exec_in_container(["bash", "-c", "echo 'INSERT INTO t1 values(1, 2, 3);' | sqlite3 {}".format(sqlite_db)],
                            privileged=True, user='root')
    assert node1.query("select * from odbc('DSN={}', '{}')".format(sqlite_setup["DSN"], 't1')) == "1\t2\t3\n"

    assert node1.query("select y from odbc('DSN={}', '{}')".format(sqlite_setup["DSN"], 't1')) == "2\n"
    assert node1.query("select z from odbc('DSN={}', '{}')".format(sqlite_setup["DSN"], 't1')) == "3\n"
    assert node1.query("select x from odbc('DSN={}', '{}')".format(sqlite_setup["DSN"], 't1')) == "1\n"
    assert node1.query("select x, y from odbc('DSN={}', '{}')".format(sqlite_setup["DSN"], 't1')) == "1\t2\n"
    assert node1.query("select z, x, y from odbc('DSN={}', '{}')".format(sqlite_setup["DSN"], 't1')) == "3\t1\t2\n"
    assert node1.query(
        "select count(), sum(x) from odbc('DSN={}', '{}') group by x".format(sqlite_setup["DSN"], 't1')) == "1\t1\n"

def test_sqlite_table_function(started_cluster):
    skip_test_msan(node1)

    sqlite_setup = node1.odbc_drivers["SQLite3"]
    sqlite_db = sqlite_setup["Database"]

    node1.exec_in_container(["bash", "-c", "echo 'INSERT INTO tf1 values(1, 2, 3);' | sqlite3 {}".format(sqlite_db)],
                            privileged=True, user='root')
    node1.query("create table odbc_tf as odbc('DSN={}', '{}')".format(sqlite_setup["DSN"], 'tf1'))
    assert node1.query("select * from odbc_tf") == "1\t2\t3\n"

    assert node1.query("select y from odbc_tf") == "2\n"
    assert node1.query("select z from odbc_tf") == "3\n"
    assert node1.query("select x from odbc_tf") == "1\n"
    assert node1.query("select x, y from odbc_tf") == "1\t2\n"
    assert node1.query("select z, x, y from odbc_tf") == "3\t1\t2\n"
    assert node1.query("select count(), sum(x) from odbc_tf group by x") == "1\t1\n"

def test_sqlite_simple_select_storage_works(started_cluster):
    skip_test_msan(node1)

    sqlite_setup = node1.odbc_drivers["SQLite3"]
    sqlite_db = sqlite_setup["Database"]

    node1.exec_in_container(["bash", "-c", "echo 'INSERT INTO t4 values(1, 2, 3);' | sqlite3 {}".format(sqlite_db)],
                            privileged=True, user='root')
    node1.query("create table SqliteODBC (x Int32, y String, z String) engine = ODBC('DSN={}', '', 't4')".format(
        sqlite_setup["DSN"]))

    assert node1.query("select * from SqliteODBC") == "1\t2\t3\n"
    assert node1.query("select y from SqliteODBC") == "2\n"
    assert node1.query("select z from SqliteODBC") == "3\n"
    assert node1.query("select x from SqliteODBC") == "1\n"
    assert node1.query("select x, y from SqliteODBC") == "1\t2\n"
    assert node1.query("select z, x, y from SqliteODBC") == "3\t1\t2\n"
    assert node1.query("select count(), sum(x) from SqliteODBC group by x") == "1\t1\n"


def test_sqlite_odbc_hashed_dictionary(started_cluster):
    skip_test_msan(node1)

    sqlite_db = node1.odbc_drivers["SQLite3"]["Database"]
    node1.exec_in_container(["bash", "-c", "echo 'INSERT INTO t2 values(1, 2, 3);' | sqlite3 {}".format(sqlite_db)],
                            privileged=True, user='root')

    node1.query("SYSTEM RELOAD DICTIONARY sqlite3_odbc_hashed")
    first_update_time = node1.query("SELECT last_successful_update_time FROM system.dictionaries WHERE name = 'sqlite3_odbc_hashed'")
    print("First update time", first_update_time)

    assert_eq_with_retry(node1, "select dictGetUInt8('sqlite3_odbc_hashed', 'Z', toUInt64(1))", "3")
    assert_eq_with_retry(node1, "select dictGetUInt8('sqlite3_odbc_hashed', 'Z', toUInt64(200))", "1")  # default

    second_update_time = node1.query("SELECT last_successful_update_time FROM system.dictionaries WHERE name = 'sqlite3_odbc_hashed'")
    # Reloaded with new data
    print("Second update time", second_update_time)
    while first_update_time == second_update_time:
        second_update_time = node1.query("SELECT last_successful_update_time FROM system.dictionaries WHERE name = 'sqlite3_odbc_hashed'")
        print("Waiting dictionary to update for the second time")
        time.sleep(0.1)

    node1.exec_in_container(["bash", "-c", "echo 'INSERT INTO t2 values(200, 2, 7);' | sqlite3 {}".format(sqlite_db)],
                            privileged=True, user='root')

    # No reload because of invalidate query
    third_update_time = node1.query("SELECT last_successful_update_time FROM system.dictionaries WHERE name = 'sqlite3_odbc_hashed'")
    print("Third update time", second_update_time)
    counter = 0
    while third_update_time == second_update_time:
        third_update_time = node1.query("SELECT last_successful_update_time FROM system.dictionaries WHERE name = 'sqlite3_odbc_hashed'")
        time.sleep(0.1)
        if counter > 50:
            break
        counter += 1

    assert_eq_with_retry(node1, "select dictGetUInt8('sqlite3_odbc_hashed', 'Z', toUInt64(1))", "3")
    assert_eq_with_retry(node1, "select dictGetUInt8('sqlite3_odbc_hashed', 'Z', toUInt64(200))", "1") # still default

    node1.exec_in_container(["bash", "-c", "echo 'REPLACE INTO t2 values(1, 2, 5);' | sqlite3 {}".format(sqlite_db)],
                            privileged=True, user='root')

    assert_eq_with_retry(node1, "select dictGetUInt8('sqlite3_odbc_hashed', 'Z', toUInt64(1))", "5")
    assert_eq_with_retry(node1, "select dictGetUInt8('sqlite3_odbc_hashed', 'Z', toUInt64(200))", "7")


def test_sqlite_odbc_cached_dictionary(started_cluster):
    skip_test_msan(node1)

    sqlite_db = node1.odbc_drivers["SQLite3"]["Database"]
    node1.exec_in_container(["bash", "-c", "echo 'INSERT INTO t3 values(1, 2, 3);' | sqlite3 {}".format(sqlite_db)],
                            privileged=True, user='root')

    assert node1.query("select dictGetUInt8('sqlite3_odbc_cached', 'Z', toUInt64(1))") == "3\n"

    # Allow insert
    node1.exec_in_container(["bash", "-c", "chmod a+rw /tmp"], privileged=True, user='root')
    node1.exec_in_container(["bash", "-c", "chmod a+rw {}".format(sqlite_db)], privileged=True, user='root')

    node1.query("insert into table function odbc('DSN={};ReadOnly=0', '', 't3') values (200, 2, 7)".format(
        node1.odbc_drivers["SQLite3"]["DSN"]))

    assert node1.query("select dictGetUInt8('sqlite3_odbc_cached', 'Z', toUInt64(200))") == "7\n"  # new value

    node1.exec_in_container(["bash", "-c", "echo 'REPLACE INTO t3 values(1, 2, 12);' | sqlite3 {}".format(sqlite_db)],
                            privileged=True, user='root')

    assert_eq_with_retry(node1, "select dictGetUInt8('sqlite3_odbc_cached', 'Z', toUInt64(1))", "12")


def test_postgres_odbc_hashed_dictionary_with_schema(started_cluster):
<<<<<<< HEAD
    conn = get_postgres_conn(started_cluster)
=======
    skip_test_msan(node1)

    conn = get_postgres_conn()
>>>>>>> 91dfc7d5
    cursor = conn.cursor()
    cursor.execute("truncate table clickhouse.test_table")
    cursor.execute("insert into clickhouse.test_table values(1, 'hello'),(2, 'world')")
    node1.query("SYSTEM RELOAD DICTIONARY postgres_odbc_hashed")
    assert_eq_with_retry(node1, "select dictGetString('postgres_odbc_hashed', 'column2', toUInt64(1))", "hello")
    assert_eq_with_retry(node1, "select dictGetString('postgres_odbc_hashed', 'column2', toUInt64(2))", "world")


def test_postgres_odbc_hashed_dictionary_no_tty_pipe_overflow(started_cluster):
<<<<<<< HEAD
    conn = get_postgres_conn(started_cluster)
=======
    skip_test_msan(node1)

    conn = get_postgres_conn()
>>>>>>> 91dfc7d5
    cursor = conn.cursor()
    cursor.execute("truncate table clickhouse.test_table")
    cursor.execute("insert into clickhouse.test_table values(3, 'xxx')")
    for i in range(100):
        try:
            node1.query("system reload dictionary postgres_odbc_hashed", timeout=15)
        except Exception as ex:
            assert False, "Exception occured -- odbc-bridge hangs: " + str(ex)

    assert_eq_with_retry(node1, "select dictGetString('postgres_odbc_hashed', 'column2', toUInt64(3))", "xxx")


def test_postgres_insert(started_cluster):
<<<<<<< HEAD
    conn = get_postgres_conn(started_cluster)
=======
    skip_test_msan(node1)

    conn = get_postgres_conn()
>>>>>>> 91dfc7d5
    conn.cursor().execute("truncate table clickhouse.test_table")

    # Also test with Servername containing '.' and '-' symbols (defined in
    # postgres .yml file). This is needed to check parsing, validation and
    # reconstruction of connection string.

    node1.query(
        "create table pg_insert (column1 UInt8, column2 String) engine=ODBC('DSN=postgresql_odbc;Servername=postgre-sql.local', 'clickhouse', 'test_table')")
    node1.query("insert into pg_insert values (1, 'hello'), (2, 'world')")
    assert node1.query("select * from pg_insert") == '1\thello\n2\tworld\n'
    node1.query("insert into table function odbc('DSN=postgresql_odbc', 'clickhouse', 'test_table') format CSV 3,test")
    node1.query(
        "insert into table function odbc('DSN=postgresql_odbc;Servername=postgre-sql.local', 'clickhouse', 'test_table')" \
        " select number, 's' || toString(number) from numbers (4, 7)")
    assert node1.query("select sum(column1), count(column1) from pg_insert") == "55\t10\n"
    assert node1.query(
        "select sum(n), count(n) from (select (*,).1 as n from (select * from odbc('DSN=postgresql_odbc', 'clickhouse', 'test_table')))") == "55\t10\n"


def test_bridge_dies_with_parent(started_cluster):
    skip_test_msan(node1)

    if node1.is_built_with_address_sanitizer():
        # TODO: Leak sanitizer falsely reports about a leak of 16 bytes in clickhouse-odbc-bridge in this test and
        # that's linked somehow with that we have replaced getauxval() in glibc-compatibility.
        # The leak sanitizer calls getauxval() for its own purposes, and our replaced version doesn't seem to be equivalent in that case.
        pytest.skip("Leak sanitizer falsely reports about a leak of 16 bytes in clickhouse-odbc-bridge")

    node1.query("select dictGetString('postgres_odbc_hashed', 'column2', toUInt64(1))")

    clickhouse_pid = node1.get_process_pid("clickhouse server")
    bridge_pid = node1.get_process_pid("odbc-bridge")
    assert clickhouse_pid is not None
    assert bridge_pid is not None

    while clickhouse_pid is not None:
        try:
            node1.exec_in_container(["bash", "-c", "kill {}".format(clickhouse_pid)], privileged=True, user='root')
        except:
            pass
        clickhouse_pid = node1.get_process_pid("clickhouse server")
        time.sleep(1)

    for i in range(30):
        time.sleep(1)  # just for sure, that odbc-bridge caught signal
        bridge_pid = node1.get_process_pid("odbc-bridge")
        if bridge_pid is None:
            break

    if bridge_pid:
        out = node1.exec_in_container(["gdb", "-p", str(bridge_pid), "--ex", "thread apply all bt", "--ex", "q"],
                                      privileged=True, user='root')
        print("Bridge is running, gdb output:")
        print(out)

    assert clickhouse_pid is None
    assert bridge_pid is None
    node1.start_clickhouse(20)


def test_odbc_postgres_date_data_type(started_cluster):
<<<<<<< HEAD
    conn = get_postgres_conn(started_cluster);
=======
    skip_test_msan(node1)

    conn = get_postgres_conn();
>>>>>>> 91dfc7d5
    cursor = conn.cursor()
    cursor.execute("CREATE TABLE IF NOT EXISTS clickhouse.test_date (column1 integer, column2 date)")

    cursor.execute("INSERT INTO clickhouse.test_date VALUES (1, '2020-12-01')")
    cursor.execute("INSERT INTO clickhouse.test_date VALUES (2, '2020-12-02')")
    cursor.execute("INSERT INTO clickhouse.test_date VALUES (3, '2020-12-03')")
    conn.commit()

    node1.query(
        '''
        CREATE TABLE test_date (column1 UInt64, column2 Date)
        ENGINE=ODBC('DSN=postgresql_odbc; Servername=postgre-sql.local', 'clickhouse', 'test_date')''')

    expected = '1\t2020-12-01\n2\t2020-12-02\n3\t2020-12-03\n'
    result = node1.query('SELECT * FROM test_date');
    assert(result == expected)
    cursor.execute("DROP TABLE IF EXISTS clickhouse.test_date")
    node1.query("DROP TABLE IF EXISTS test_date")


def test_odbc_postgres_conversions(started_cluster):
<<<<<<< HEAD
    conn = get_postgres_conn(started_cluster)
=======
    skip_test_msan(node1)

    conn = get_postgres_conn()
>>>>>>> 91dfc7d5
    cursor = conn.cursor()

    cursor.execute(
        '''CREATE TABLE IF NOT EXISTS clickhouse.test_types (
        a smallint, b integer, c bigint, d real, e double precision, f serial, g bigserial,
        h timestamp)''')

    node1.query('''
        INSERT INTO TABLE FUNCTION
        odbc('DSN=postgresql_odbc; Servername=postgre-sql.local', 'clickhouse', 'test_types')
        VALUES (-32768, -2147483648, -9223372036854775808, 1.12345, 1.1234567890, 2147483647, 9223372036854775807, '2000-05-12 12:12:12')''')

    result = node1.query('''
        SELECT a, b, c, d, e, f, g, h
        FROM odbc('DSN=postgresql_odbc; Servername=postgre-sql.local', 'clickhouse', 'test_types')
        ''')

    assert(result == '-32768\t-2147483648\t-9223372036854775808\t1.12345\t1.123456789\t2147483647\t9223372036854775807\t2000-05-12 12:12:12\n')
    cursor.execute("DROP TABLE IF EXISTS clickhouse.test_types")

    cursor.execute("""CREATE TABLE IF NOT EXISTS clickhouse.test_types (column1 Timestamp, column2 Numeric)""")

    node1.query(
        '''
        CREATE TABLE test_types (column1 DateTime64, column2 Decimal(5, 1))
        ENGINE=ODBC('DSN=postgresql_odbc; Servername=postgre-sql.local', 'clickhouse', 'test_types')''')

    node1.query(
        """INSERT INTO test_types
        SELECT toDateTime64('2019-01-01 00:00:00', 3, 'Europe/Moscow'), toDecimal32(1.1, 1)""")

    expected = node1.query("SELECT toDateTime64('2019-01-01 00:00:00', 3, 'Europe/Moscow'), toDecimal32(1.1, 1)")
    result = node1.query("SELECT * FROM test_types")
    print(result)
    cursor.execute("DROP TABLE IF EXISTS clickhouse.test_types")
    assert(result == expected)


def test_odbc_cyrillic_with_varchar(started_cluster):
<<<<<<< HEAD
    conn = get_postgres_conn(started_cluster)
=======
    skip_test_msan(node1)

    conn = get_postgres_conn()
>>>>>>> 91dfc7d5
    cursor = conn.cursor()

    cursor.execute("DROP TABLE IF EXISTS clickhouse.test_cyrillic")
    cursor.execute("CREATE TABLE clickhouse.test_cyrillic (name varchar(11))")

    node1.query('''
        CREATE TABLE test_cyrillic (name String)
        ENGINE = ODBC('DSN=postgresql_odbc; Servername=postgre-sql.local', 'clickhouse', 'test_cyrillic')''')

    cursor.execute("INSERT INTO clickhouse.test_cyrillic VALUES ('A-nice-word')")
    cursor.execute("INSERT INTO clickhouse.test_cyrillic VALUES ('Красивенько')")

    result = node1.query(''' SELECT * FROM test_cyrillic ORDER BY name''')
    assert(result == 'A-nice-word\nКрасивенько\n')
    result = node1.query(''' SELECT name FROM odbc('DSN=postgresql_odbc; Servername=postgre-sql.local', 'clickhouse', 'test_cyrillic') ''')
    assert(result == 'A-nice-word\nКрасивенько\n')


def test_many_connections(started_cluster):
<<<<<<< HEAD
    conn = get_postgres_conn(started_cluster)
=======
    skip_test_msan(node1)

    conn = get_postgres_conn()
>>>>>>> 91dfc7d5
    cursor = conn.cursor()

    cursor.execute('DROP TABLE IF EXISTS clickhouse.test_pg_table')
    cursor.execute('CREATE TABLE clickhouse.test_pg_table (key integer, value integer)')

    node1.query('''
        DROP TABLE IF EXISTS test_pg_table;
        CREATE TABLE test_pg_table (key UInt32, value UInt32)
        ENGINE = ODBC('DSN=postgresql_odbc; Servername=postgre-sql.local', 'clickhouse', 'test_pg_table')''')

    node1.query("INSERT INTO test_pg_table SELECT number, number FROM numbers(10)")

    query = "SELECT count() FROM ("
    for i in range (24):
        query += "SELECT key FROM {t} UNION ALL "
    query += "SELECT key FROM {t})"

    assert node1.query(query.format(t='test_pg_table')) == '250\n'


def test_concurrent_queries(started_cluster):
<<<<<<< HEAD
    conn = get_postgres_conn(started_cluster)
=======
    skip_test_msan(node1)

    conn = get_postgres_conn()
>>>>>>> 91dfc7d5
    cursor = conn.cursor()

    node1.query('''
        DROP TABLE IF EXISTS test_pg_table;
        CREATE TABLE test_pg_table (key UInt32, value UInt32)
        ENGINE = ODBC('DSN=postgresql_odbc; Servername=postgre-sql.local', 'clickhouse', 'test_pg_table')''')

    cursor.execute('DROP TABLE IF EXISTS clickhouse.test_pg_table')
    cursor.execute('CREATE TABLE clickhouse.test_pg_table (key integer, value integer)')

    def node_insert(_):
        for i in range(5):
            node1.query("INSERT INTO test_pg_table SELECT number, number FROM numbers(1000)", user='default')

    busy_pool = Pool(5)
    p = busy_pool.map_async(node_insert, range(5))
    p.wait()
    result = node1.query("SELECT count() FROM test_pg_table", user='default')
    print(result)
    assert(int(result) == 5 * 5 * 1000)

    def node_insert_select(_):
        for i in range(5):
            result = node1.query("INSERT INTO test_pg_table SELECT number, number FROM numbers(1000)", user='default')
            result = node1.query("SELECT * FROM test_pg_table LIMIT 100", user='default')

    busy_pool = Pool(5)
    p = busy_pool.map_async(node_insert_select, range(5))
    p.wait()
    result = node1.query("SELECT count() FROM test_pg_table", user='default')
    print(result)
    assert(int(result) == 5 * 5 * 1000  * 2)

    node1.query('DROP TABLE test_pg_table;')
    cursor.execute('DROP TABLE clickhouse.test_pg_table;')


def test_odbc_long_column_names(started_cluster):
<<<<<<< HEAD
    conn = get_postgres_conn(started_cluster);
=======
    skip_test_msan(node1)

    conn = get_postgres_conn();
>>>>>>> 91dfc7d5
    cursor = conn.cursor()

    column_name = "column" * 8
    create_table = "CREATE TABLE clickhouse.test_long_column_names ("
    for i in range(1000):
        if i != 0:
            create_table += ", "
        create_table += "{} integer".format(column_name + str(i))
    create_table += ")"
    cursor.execute(create_table)
    insert = "INSERT INTO clickhouse.test_long_column_names SELECT i" + ", i" * 999 + " FROM generate_series(0, 99) as t(i)"
    cursor.execute(insert)
    conn.commit()

    create_table = "CREATE TABLE test_long_column_names ("
    for i in range(1000):
        if i != 0:
            create_table += ", "
        create_table += "{} UInt32".format(column_name + str(i))
    create_table += ") ENGINE=ODBC('DSN=postgresql_odbc; Servername=postgre-sql.local', 'clickhouse', 'test_long_column_names')"
    result = node1.query(create_table);

    result = node1.query('SELECT * FROM test_long_column_names');
    expected = node1.query("SELECT number" + ", number" * 999 + " FROM numbers(100)")
    assert(result == expected)

    cursor.execute("DROP TABLE IF EXISTS clickhouse.test_long_column_names")
    node1.query("DROP TABLE IF EXISTS test_long_column_names")


def test_odbc_long_text(started_cluster):
<<<<<<< HEAD
    conn = get_postgres_conn(started_cluster)
=======
    skip_test_msan(node1)

    conn = get_postgres_conn()
>>>>>>> 91dfc7d5
    cursor = conn.cursor()
    cursor.execute("drop table if exists clickhouse.test_long_text")
    cursor.execute("create table clickhouse.test_long_text(flen int, field1 text)");

    # sample test from issue 9363
    text_from_issue = """BEGIN These examples only show the order that data is arranged in. The values from different columns are stored separately, and data from the same column is stored together.      Examples of a column-oriented DBMS: Vertica, Paraccel (Actian Matrix and Amazon Redshift), Sybase IQ, Exasol, Infobright, InfiniDB, MonetDB (VectorWise and Actian Vector), LucidDB, SAP HANA, Google Dremel, Google PowerDrill, Druid, and kdb+.      Different orders for storing data are better suited to different scenarios. The data access scenario refers to what queries are made, how often, and in what proportion; how much data is read for each type of query – rows, columns, and bytes; the relationship between reading and updating data; the working size of the data and how locally it is used; whether transactions are used, and how isolated they are; requirements for data replication and logical integrity; requirements for latency and throughput for each type of query, and so on.      The higher the load on the system, the more important it is to customize the system set up to match the requirements of the usage scenario, and the more fine grained this customization becomes. There is no system that is equally well-suited to significantly different scenarios. If a system is adaptable to a wide set of scenarios, under a high load, the system will handle all the scenarios equally poorly, or will work well for just one or few of possible scenarios.   Key Properties of OLAP Scenario¶          The vast majority of requests are for read access.       Data is updated in fairly large batches (> 1000 rows), not by single rows; or it is not updated at all.       Data is added to the DB but is not modified.       For reads, quite a large number of rows are extracted from the DB, but only a small subset of columns.       Tables are "wide," meaning they contain a large number of columns.       Queries are relatively rare (usually hundreds of queries per server or less per second).       For simple queries, latencies around 50 ms are allowed.       Column values are fairly small: numbers and short strings (for example, 60 bytes per URL).       Requires high throughput when processing a single query (up to billions of rows per second per server).       Transactions are not necessary.       Low requirements for data consistency.       There is one large table per query. All tables are small, except for one.       A query result is significantly smaller than the source data. In other words, data is filtered or aggregated, so the result fits in a single server"s RAM.      It is easy to see that the OLAP scenario is very different from other popular scenarios (such as OLTP or Key-Value access). So it doesn"t make sense to try to use OLTP or a Key-Value DB for processing analytical queries if you want to get decent performance. For example, if you try to use MongoDB or Redis for analytics, you will get very poor performance compared to OLAP databases.   Why Column-Oriented Databases Work Better in the OLAP Scenario¶      Column-oriented databases are better suited to OLAP scenarios: they are at least 100 times faster in processing most queries. The reasons are explained in detail below, but the fact is easier to demonstrate visually. END"""
    cursor.execute("""insert into clickhouse.test_long_text (flen, field1) values (3248, '{}')""".format(text_from_issue));

    node1.query('''
        DROP TABLE IF EXISTS test_long_test;
        CREATE TABLE test_long_text (flen UInt32, field1 String)
        ENGINE = ODBC('DSN=postgresql_odbc; Servername=postgre-sql.local', 'clickhouse', 'test_long_text')''')
    result = node1.query("select field1 from test_long_text;")
    assert(result.strip() == text_from_issue)

    long_text = "text" * 1000000
    cursor.execute("""insert into clickhouse.test_long_text (flen, field1) values (400000, '{}')""".format(long_text));
    result = node1.query("select field1 from test_long_text where flen=400000;")
    assert(result.strip() == long_text)
<|MERGE_RESOLUTION|>--- conflicted
+++ resolved
@@ -332,13 +332,9 @@
 
 
 def test_postgres_odbc_hashed_dictionary_with_schema(started_cluster):
-<<<<<<< HEAD
-    conn = get_postgres_conn(started_cluster)
-=======
-    skip_test_msan(node1)
-
-    conn = get_postgres_conn()
->>>>>>> 91dfc7d5
+    skip_test_msan(node1)
+
+    conn = get_postgres_conn(started_cluster)
     cursor = conn.cursor()
     cursor.execute("truncate table clickhouse.test_table")
     cursor.execute("insert into clickhouse.test_table values(1, 'hello'),(2, 'world')")
@@ -348,13 +344,9 @@
 
 
 def test_postgres_odbc_hashed_dictionary_no_tty_pipe_overflow(started_cluster):
-<<<<<<< HEAD
-    conn = get_postgres_conn(started_cluster)
-=======
-    skip_test_msan(node1)
-
-    conn = get_postgres_conn()
->>>>>>> 91dfc7d5
+    skip_test_msan(node1)
+
+    conn = get_postgres_conn(started_cluster)
     cursor = conn.cursor()
     cursor.execute("truncate table clickhouse.test_table")
     cursor.execute("insert into clickhouse.test_table values(3, 'xxx')")
@@ -368,13 +360,9 @@
 
 
 def test_postgres_insert(started_cluster):
-<<<<<<< HEAD
-    conn = get_postgres_conn(started_cluster)
-=======
-    skip_test_msan(node1)
-
-    conn = get_postgres_conn()
->>>>>>> 91dfc7d5
+    skip_test_msan(node1)
+
+    conn = get_postgres_conn(started_cluster)
     conn.cursor().execute("truncate table clickhouse.test_table")
 
     # Also test with Servername containing '.' and '-' symbols (defined in
@@ -436,13 +424,9 @@
 
 
 def test_odbc_postgres_date_data_type(started_cluster):
-<<<<<<< HEAD
+    skip_test_msan(node1)
+
     conn = get_postgres_conn(started_cluster);
-=======
-    skip_test_msan(node1)
-
-    conn = get_postgres_conn();
->>>>>>> 91dfc7d5
     cursor = conn.cursor()
     cursor.execute("CREATE TABLE IF NOT EXISTS clickhouse.test_date (column1 integer, column2 date)")
 
@@ -464,13 +448,9 @@
 
 
 def test_odbc_postgres_conversions(started_cluster):
-<<<<<<< HEAD
-    conn = get_postgres_conn(started_cluster)
-=======
-    skip_test_msan(node1)
-
-    conn = get_postgres_conn()
->>>>>>> 91dfc7d5
+    skip_test_msan(node1)
+
+    conn = get_postgres_conn(started_cluster)
     cursor = conn.cursor()
 
     cursor.execute(
@@ -510,13 +490,9 @@
 
 
 def test_odbc_cyrillic_with_varchar(started_cluster):
-<<<<<<< HEAD
-    conn = get_postgres_conn(started_cluster)
-=======
-    skip_test_msan(node1)
-
-    conn = get_postgres_conn()
->>>>>>> 91dfc7d5
+    skip_test_msan(node1)
+
+    conn = get_postgres_conn(started_cluster)
     cursor = conn.cursor()
 
     cursor.execute("DROP TABLE IF EXISTS clickhouse.test_cyrillic")
@@ -536,13 +512,9 @@
 
 
 def test_many_connections(started_cluster):
-<<<<<<< HEAD
-    conn = get_postgres_conn(started_cluster)
-=======
-    skip_test_msan(node1)
-
-    conn = get_postgres_conn()
->>>>>>> 91dfc7d5
+    skip_test_msan(node1)
+
+    conn = get_postgres_conn(started_cluster)
     cursor = conn.cursor()
 
     cursor.execute('DROP TABLE IF EXISTS clickhouse.test_pg_table')
@@ -564,13 +536,9 @@
 
 
 def test_concurrent_queries(started_cluster):
-<<<<<<< HEAD
-    conn = get_postgres_conn(started_cluster)
-=======
-    skip_test_msan(node1)
-
-    conn = get_postgres_conn()
->>>>>>> 91dfc7d5
+    skip_test_msan(node1)
+
+    conn = get_postgres_conn(started_cluster)
     cursor = conn.cursor()
 
     node1.query('''
@@ -609,13 +577,9 @@
 
 
 def test_odbc_long_column_names(started_cluster):
-<<<<<<< HEAD
+    skip_test_msan(node1)
+
     conn = get_postgres_conn(started_cluster);
-=======
-    skip_test_msan(node1)
-
-    conn = get_postgres_conn();
->>>>>>> 91dfc7d5
     cursor = conn.cursor()
 
     column_name = "column" * 8
@@ -647,13 +611,9 @@
 
 
 def test_odbc_long_text(started_cluster):
-<<<<<<< HEAD
-    conn = get_postgres_conn(started_cluster)
-=======
-    skip_test_msan(node1)
-
-    conn = get_postgres_conn()
->>>>>>> 91dfc7d5
+    skip_test_msan(node1)
+
+    conn = get_postgres_conn(started_cluster)
     cursor = conn.cursor()
     cursor.execute("drop table if exists clickhouse.test_long_text")
     cursor.execute("create table clickhouse.test_long_text(flen int, field1 text)");
